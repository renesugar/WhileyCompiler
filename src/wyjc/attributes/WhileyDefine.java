--- conflicted
+++ resolved
@@ -1,535 +1,514 @@
-// Copyright (c) 2011, David J. Pearce (djp@ecs.vuw.ac.nz)
-// All rights reserved.
-//
-// Redistribution and use in source and binary forms, with or without
-// modification, are permitted provided that the following conditions are met:
-//    * Redistributions of source code must retain the above copyright
-//      notice, this list of conditions and the following disclaimer.
-//    * Redistributions in binary form must reproduce the above copyright
-//      notice, this list of conditions and the following disclaimer in the
-//      documentation and/or other materials provided with the distribution.
-//    * Neither the name of the <organization> nor the
-//      names of its contributors may be used to endorse or promote products
-//      derived from this software without specific prior written permission.
-//
-// THIS SOFTWARE IS PROVIDED BY THE COPYRIGHT HOLDERS AND CONTRIBUTORS "AS IS" AND
-// ANY EXPRESS OR IMPLIED WARRANTIES, INCLUDING, BUT NOT LIMITED TO, THE IMPLIED
-// WARRANTIES OF MERCHANTABILITY AND FITNESS FOR A PARTICULAR PURPOSE ARE
-// DISCLAIMED. IN NO EVENT SHALL DAVID J. PEARCE BE LIABLE FOR ANY
-// DIRECT, INDIRECT, INCIDENTAL, SPECIAL, EXEMPLARY, OR CONSEQUENTIAL DAMAGES
-// (INCLUDING, BUT NOT LIMITED TO, PROCUREMENT OF SUBSTITUTE GOODS OR SERVICES;
-// LOSS OF USE, DATA, OR PROFITS; OR BUSINESS INTERRUPTION) HOWEVER CAUSED AND
-// ON ANY THEORY OF LIABILITY, WHETHER IN CONTRACT, STRICT LIABILITY, OR TORT
-// (INCLUDING NEGLIGENCE OR OTHERWISE) ARISING IN ANY WAY OUT OF THE USE OF THIS
-// SOFTWARE, EVEN IF ADVISED OF THE POSSIBILITY OF SUCH DAMAGE.
-
-package wyjc.attributes;
-
-import java.io.ByteArrayOutputStream;
-import java.io.IOException;
-import java.io.PrintWriter;
-import java.math.BigInteger;
-import java.util.*;
-
-import wyil.lang.*;
-import wyjc.runtime.BigRational;
-import wyjvm.io.BinaryInputStream;
-import wyjvm.io.BinaryOutputStream;
-import wyjvm.lang.BytecodeAttribute;
-import wyjvm.lang.Constant;
-
-/**
- * The WhileyVersion attribute is simply a marker used to indicate that a class
- * file was generated from a whiley source file. This is useful in
- * multi-platform scenarios where we might have multiple source languages.
- * 
- * @author David J. Pearce
- * 
- */
-public class WhileyDefine implements BytecodeAttribute {
-	private String defName;
-	private Value value;	
-	private Type type;
-	
-	// FIXME: at the moment we list BytecodeAttributes here. But these are very
-	// JVM specific. What we really want are WyilAttributes here instead, and a
-	// generic way of converting from bytes to them.
-	private List<BytecodeAttribute> attributes;
-	
-	public WhileyDefine(String name, Value expr, BytecodeAttribute... attributes) {
-		this.defName = name;		
-		this.value = expr;
-		this.attributes = Arrays.asList(attributes);
-	}
-	
-	public WhileyDefine(String name, Value expr, Collection<BytecodeAttribute> attributes) {
-		this.defName = name;		
-		this.value = expr;
-		this.attributes = new ArrayList<BytecodeAttribute>(attributes);
-	}
-	
-	public WhileyDefine(String name, Type type, BytecodeAttribute... attributes) {
-		this.defName = name;
-		this.type = type;	
-		this.attributes = Arrays.asList(attributes);		
-	}
-	
-	public WhileyDefine(String name, Type type, Collection<BytecodeAttribute> attributes) {
-		this.defName = name;
-		this.type = type;	
-		this.attributes = new ArrayList<BytecodeAttribute>(attributes);
-	}
-	
-	public String name() {
-		return "WhileyDefine";
-	}
-	
-	public String defName() {
-		return defName;
-	}
-	
-	public List<BytecodeAttribute> attributes() {
-		return Collections.unmodifiableList(attributes);
-	}
-	
-	public Type type() {
-		return type;
-	}
-	
-	public Value value() {
-		return value;
-	}
-		
-	public void write(BinaryOutputStream writer,
-			Map<Constant.Info, Integer> constantPool, ClassLoader loader)
-			throws IOException {		
-		
-		// First, construct a byte array for the type and/or condition being
-        // defined. This must be done first as we need to determine its length
-        // so this can be written as part of the attribute header.
-		
-		ByteArrayOutputStream out = new ByteArrayOutputStream();
-		BinaryOutputStream iw = new BinaryOutputStream(out);
-
-		if(type == null) {
-			iw.write_u1(0); // CONSTANT ONLY				
-			write(value,iw, constantPool);			
-		} else {
-			iw.write_u1(1); // TYPE ONLY
-			WhileyType.write(type, iw, constantPool);
-		} 					
-		
-		iw.write_u2(attributes.size());
-		for(BytecodeAttribute a : attributes) {
-			a.write(iw, constantPool, loader);
-		}
-		iw.close();
-		writer.write_u2(constantPool.get(new Constant.Utf8(name())));
-		writer.write_u4(out.size() + 2);		
-		writer.write_u2(constantPool.get(new Constant.Utf8(defName)));				
-		writer.write(out.toByteArray());			
-	}	
-		
-	public void addPoolItems(Set<Constant.Info> constantPool, ClassLoader loader) {		
-		Constant.addPoolItem(new Constant.Utf8(name()), constantPool);	
-		Constant.addPoolItem(new Constant.Utf8(defName), constantPool);
-		
-		if(value != null) {
-			addPoolItems(value, constantPool);
-		}
-	
-		if(type != null) {
-			WhileyType.addPoolItems(type, constantPool);
-		}		
-		
-		for(BytecodeAttribute attr : attributes) {
-			attr.addPoolItems(constantPool, loader);
-		}
-	}
-	
-	public static void addPoolItems(Value val, Set<Constant.Info> constantPool) {
-		if(val instanceof Value.Set) {
-			Value.Set vs = (Value.Set) val;
-			for(Value v : vs.values) { 
-				addPoolItems(v, constantPool);
-			}
-		} else if(val instanceof Value.List) {
-			Value.List vs = (Value.List) val;
-			for(Value v : vs.values) { 
-				addPoolItems(v, constantPool);
-			}
-		} else if(val instanceof Value.Record) {
-			Value.Record vr = (Value.Record) val;
-			for(Map.Entry<String,Value> p : vr.values.entrySet()) {
-				addPoolItems(p.getValue(), constantPool);
-				Constant.addPoolItem(new Constant.Utf8(p.getKey()),
-						constantPool);
-			}
-		} 
-	}
-	
-	public void print(PrintWriter output,
-			Map<Constant.Info, Integer> constantPool, ClassLoader loader)
-			throws IOException {
-
-		if (type == null) {
-			output.println("  WhileyDefine: " + defName + " as " + value);
-		} else {
-			output.println("  WhileyDefine: " + defName + " as " + type);
-		} 
-	}
-	
-
-	public static void write(Value val, BinaryOutputStream writer,
-			Map<Constant.Info, Integer> constantPool) throws IOException {
-		if(val instanceof Value.Null) {
-			write((Value.Null) val, writer, constantPool);
-		} else if(val instanceof Value.Bool) {
-			write((Value.Bool) val, writer, constantPool);
-		} else if(val instanceof Value.Byte) {
-			write((Value.Byte) val, writer, constantPool);
-		} else if(val instanceof Value.Char) {
-			write((Value.Char) val, writer, constantPool);
-		} else if(val instanceof Value.Integer) {
-			write((Value.Integer) val, writer, constantPool);
-		} else if(val instanceof Value.Rational) {
-			write((Value.Rational) val, writer, constantPool);
-		} else if(val instanceof Value.Strung) {
-			write((Value.Strung) val, writer, constantPool);
-		} else if(val instanceof Value.Set) {
-			write((Value.Set) val, writer, constantPool);
-		} else if(val instanceof Value.List) {
-			write((Value.List) val, writer, constantPool);
-		} else if(val instanceof Value.Dictionary) {
-			write((Value.Dictionary) val, writer, constantPool);
-		} else if(val instanceof Value.Record) {
-			write((Value.Record) val, writer, constantPool);
-<<<<<<< HEAD
-=======
-		} else if(val instanceof Value.Tuple) {
-			write((Value.Tuple) val, writer, constantPool);
->>>>>>> 4f2d8b77
-		} else if(val instanceof Value.FunctionOrMethodOrMessage) {
-			write((Value.FunctionOrMethodOrMessage) val, writer, constantPool);
-		} else {
-			throw new RuntimeException("Unknown value encountered - " + val);
-		}
-	}
-	
-	public static void write(Value.Null expr, BinaryOutputStream writer,
-			Map<Constant.Info, Integer> constantPool) throws IOException {				
-		writer.write_u1(NULL);
-	}
-	
-	public static void write(Value.Bool expr, BinaryOutputStream writer,
-			Map<Constant.Info, Integer> constantPool) throws IOException {
-		
-		if(expr.value) {
-			writer.write_u1(TRUE);
-		} else {
-			writer.write_u1(FALSE);
-		}
-	}
-	
-	public static void write(Value.Byte expr, BinaryOutputStream writer,
-			Map<Constant.Info, Integer> constantPool) throws IOException {		
-		writer.write_u1(BYTEVAL);		
-		writer.write_u1(expr.value);		
-	}
-	
-	public static void write(Value.Char expr, BinaryOutputStream writer,
-			Map<Constant.Info, Integer> constantPool) throws IOException {		
-		writer.write_u1(CHARVAL);		
-		writer.write_u2(expr.value);		
-	}
-	
-	public static void write(Value.Integer expr, BinaryOutputStream writer,
-			Map<Constant.Info, Integer> constantPool) throws IOException {		
-		writer.write_u1(INTVAL);		
-		BigInteger num = expr.value;
-		byte[] numbytes = num.toByteArray();
-		// FIXME: bug here for constants that require more than 65535 bytes
-		writer.write_u2(numbytes.length);
-		writer.write(numbytes);
-	}
-
-	public static void write(Value.Rational expr, BinaryOutputStream writer,
-			Map<Constant.Info, Integer> constantPool) throws IOException {		
-		
-		writer.write_u1(REALVAL);
-		BigRational br = expr.value;
-		BigInteger num = br.numerator();
-		BigInteger den = br.denominator();
-
-		byte[] numbytes = num.toByteArray();
-		// FIXME: bug here for constants that require more than 65535 bytes
-		writer.write_u2(numbytes.length);
-		writer.write(numbytes);
-
-		byte[] denbytes = den.toByteArray();
-		// FIXME: bug here for constants that require more than 65535 bytes
-		writer.write_u2(denbytes.length);
-		writer.write(denbytes);
-	}
-		
-	public static void write(Value.Strung expr, BinaryOutputStream writer,
-			Map<Constant.Info, Integer> constantPool) throws IOException {	
-		writer.write_u1(STRINGVAL);
-		String value = expr.value;
-		int valueLength = value.length();		
-		writer.write_u2(valueLength);
-		for(int i=0;i!=valueLength;++i) {
-			writer.write_u2(value.charAt(i));
-		}
-	}
-	public static void write(Value.Set expr, BinaryOutputStream writer,
-			Map<Constant.Info, Integer> constantPool) throws IOException {
-		writer.write_u1(SETVAL);
-		writer.write_u2(expr.values.size());
-		for(Value v : expr.values) {
-			write(v,writer,constantPool);
-		}
-	}
-	
-	public static void write(Value.List expr, BinaryOutputStream writer,
-			Map<Constant.Info, Integer> constantPool) throws IOException {
-		writer.write_u1(LISTVAL);
-		writer.write_u2(expr.values.size());
-		for(Value v : expr.values) {
-			write(v,writer,constantPool);
-		}
-	}
-	
-	public static void write(Value.Dictionary expr, BinaryOutputStream writer,
-			Map<Constant.Info, Integer> constantPool) throws IOException {
-		writer.write_u1(DICTIONARYVAL);
-		writer.write_u2(expr.values.size());
-		for(Map.Entry<Value,Value> e : expr.values.entrySet()) {
-			write(e.getKey(),writer,constantPool);
-			write(e.getValue(),writer,constantPool);
-		}
-	}
-	
-	public static void write(Value.Record expr, BinaryOutputStream writer,
-			Map<Constant.Info, Integer> constantPool) throws IOException {
-		writer.write_u1(RECORDVAL);
-		writer.write_u2(expr.values.size());
-		for(Map.Entry<String,Value> v : expr.values.entrySet()) {
-			writer.write_u2(constantPool.get(new Constant.Utf8(v.getKey())));
-			write(v.getValue(), writer, constantPool);
-		}
-	}
-	
-<<<<<<< HEAD
-=======
-	public static void write(Value.Tuple expr, BinaryOutputStream writer,
-			Map<Constant.Info, Integer> constantPool) throws IOException {
-		writer.write_u1(TUPLEVAL); // FIXME: should be TUPLE!!!
-		writer.write_u2(expr.values.size());
-		for(Value v : expr.values) {
-			write(v,writer,constantPool);
-		}
-	}
-	
->>>>>>> 4f2d8b77
-	public static void write(Value.FunctionOrMethodOrMessage expr, BinaryOutputStream writer,
-			Map<Constant.Info, Integer> constantPool) throws IOException {
-		Type.FunctionOrMethodOrMessage t = expr.type();
-		if(t instanceof Type.Function) {
-			writer.write_u1(FUNCTIONVAL);			
-		} else if(t instanceof Type.Method) {
-			writer.write_u1(METHODVAL);
-		} else {
-			writer.write_u1(MESSAGEVAL);
-		}
-<<<<<<< HEAD
-		
-		WhileyType.write(t, writer, constantPool);
-		String value = expr.name.toString();
-		int valueLength = value.length();		
-		writer.write_u2(valueLength);
-		for(int i=0;i!=valueLength;++i) {
-			writer.write_u2(value.charAt(i));
-		}
-		
-=======
-		
-		WhileyType.write(t, writer, constantPool);
-		String value = expr.name.toString();
-		int valueLength = value.length();		
-		writer.write_u2(valueLength);
-		for(int i=0;i!=valueLength;++i) {
-			writer.write_u2(value.charAt(i));
-		}
-		
->>>>>>> 4f2d8b77
-	}
-	
-	public static final class Reader implements BytecodeAttribute.Reader {		
-		private HashMap<String,BytecodeAttribute.Reader> attributeReaders;
-		
-		public Reader(Collection<BytecodeAttribute.Reader> readers) {
-			this.attributeReaders = new HashMap<String,BytecodeAttribute.Reader>();
-			for(BytecodeAttribute.Reader r : readers) {
-				attributeReaders.put(r.name(),r);
-			}	
-		}
-		
-		public Reader(BytecodeAttribute.Reader... readers) {
-			this.attributeReaders = new HashMap<String,BytecodeAttribute.Reader>();
-			for(BytecodeAttribute.Reader r : readers) {
-				attributeReaders.put(r.name(),r);
-			}	
-		}
-		
-		public String name() {
-			return "WhileyDefine";
-		}
-		
-		
-		public WhileyDefine read(BinaryInputStream input,
-				Map<Integer, Constant.Info> constantPool) throws IOException {
-			input.read_u2(); // attribute name index code
-			input.read_u4(); // attribute length 
-			int nameIdx = input.read_u2();
-			
-			String name = ((Constant.Utf8) constantPool.get(nameIdx)).str;
-			int sw = input.read_u1();			
-			
-			if (sw == 0) {
-				// Condition only
-				Value value = readValue(input, constantPool);				
-				int nattrs = input.read_u2();
-				List<BytecodeAttribute> attrs = BytecodeAttribute.Fn.read(
-						nattrs, input, constantPool, attributeReaders);
-				return new WhileyDefine(name, value, attrs);
-			} else {
-				// type only
-				Type type = Type.construct(new WhileyType.TypeReader(input,
-						constantPool).read());
-				int nattrs = input.read_u2();
-				List<BytecodeAttribute> attrs = BytecodeAttribute.Fn.read(
-						nattrs, input, constantPool, attributeReaders);
-				return new WhileyDefine(name, type, attrs);
-			}
-		}
-		
-		public static Value readValue(BinaryInputStream reader,
-				Map<Integer, Constant.Info> constantPool) throws IOException {		
-			int code = reader.read_u1();				
-			switch (code) {			
-			case NULL:
-				return Value.V_NULL;
-			case FALSE:
-				return Value.V_BOOL(false);
-			case TRUE:
-				return Value.V_BOOL(true);				
-			case BYTEVAL:			
-			{
-				byte val = (byte) reader.read_u1();				
-				return Value.V_BYTE(val);
-			}
-			case CHARVAL:			
-			{
-				char val = (char) reader.read_u2();				
-				return Value.V_CHAR(val);
-			}
-			case INTVAL:			
-			{
-				int len = reader.read_u2();				
-				byte[] bytes = new byte[len];
-				reader.read(bytes);
-				BigInteger bi = new BigInteger(bytes);
-				return Value.V_INTEGER(bi);
-			}
-			case REALVAL:			
-			{
-				int len = reader.read_u2();
-				byte[] bytes = new byte[len];
-				reader.read(bytes);
-				BigInteger num = new BigInteger(bytes);
-				len = reader.read_u2();
-				bytes = new byte[len];
-				reader.read(bytes);
-				BigInteger den = new BigInteger(bytes);
-				BigRational br = new BigRational(num,den);
-				return Value.V_RATIONAL(br);
-			}
-			case STRINGVAL:
-			{
-				int len = reader.read_u2();
-				StringBuffer sb = new StringBuffer();
-				for(int i=0;i!=len;++i) {
-					char c = (char) reader.read_u2();
-					sb.append(c);
-				}
-				return Value.V_STRING(sb.toString());
-			}
-			case LISTVAL:
-			{
-				int len = reader.read_u2();
-				ArrayList<Value> values = new ArrayList<Value>();
-				for(int i=0;i!=len;++i) {
-					values.add((Value) readValue(reader,constantPool));
-				}
-				return Value.V_LIST(values);
-			}
-			case SETVAL:
-			{
-				int len = reader.read_u2();
-				ArrayList<Value> values = new ArrayList<Value>();
-				for(int i=0;i!=len;++i) {
-					values.add((Value) readValue(reader,constantPool));
-				}
-				return Value.V_SET(values);
-			}
-			case TUPLEVAL:
-			{
-				int len = reader.read_u2();
-				ArrayList<Value> values = new ArrayList<Value>();
-				for(int i=0;i!=len;++i) {
-					values.add((Value) readValue(reader,constantPool));
-				}
-				return Value.V_TUPLE(values);
-			}
-			case RECORDVAL:
-			{
-				int len = reader.read_u2();
-				HashMap<String,Value> tvs = new HashMap<String,Value>();
-				for(int i=0;i!=len;++i) {
-					int idx = reader.read_u2();
-					Constant.Utf8 utf8 = (Constant.Utf8) constantPool.get(idx);
-					Value lhs = (Value) readValue(reader, constantPool);
-					tvs.put(utf8.str, lhs);
-				}
-				return Value.V_RECORD(tvs);
-			}			
-			}
-			throw new RuntimeException("Unknown Value encountered in WhileyDefine: " + code);
-		}
-	}	
-	
-	// =========================================================================
-	// Value Identifiers
-	// =========================================================================
-	
-	public final static int NULL = 0;
-	public final static int TRUE = 1;
-	public final static int FALSE = 2;	
-	public final static int CHARVAL = 3;
-	public final static int INTVAL = 4;
-	public final static int REALVAL = 5;
-	public final static int SETVAL = 6;
-	public final static int LISTVAL = 7;	
-	public final static int RECORDVAL = 8;
-<<<<<<< HEAD
-=======
-	public final static int TUPLEVAL = 9;
->>>>>>> 4f2d8b77
-	public final static int BYTEVAL = 10;
-	public final static int STRINGVAL = 11;
-	public final static int DICTIONARYVAL = 12;
-	public final static int FUNCTIONVAL = 13;	
-	public final static int METHODVAL = 14;
-	public final static int MESSAGEVAL = 15;
-}
+// Copyright (c) 2011, David J. Pearce (djp@ecs.vuw.ac.nz)
+// All rights reserved.
+//
+// Redistribution and use in source and binary forms, with or without
+// modification, are permitted provided that the following conditions are met:
+//    * Redistributions of source code must retain the above copyright
+//      notice, this list of conditions and the following disclaimer.
+//    * Redistributions in binary form must reproduce the above copyright
+//      notice, this list of conditions and the following disclaimer in the
+//      documentation and/or other materials provided with the distribution.
+//    * Neither the name of the <organization> nor the
+//      names of its contributors may be used to endorse or promote products
+//      derived from this software without specific prior written permission.
+//
+// THIS SOFTWARE IS PROVIDED BY THE COPYRIGHT HOLDERS AND CONTRIBUTORS "AS IS" AND
+// ANY EXPRESS OR IMPLIED WARRANTIES, INCLUDING, BUT NOT LIMITED TO, THE IMPLIED
+// WARRANTIES OF MERCHANTABILITY AND FITNESS FOR A PARTICULAR PURPOSE ARE
+// DISCLAIMED. IN NO EVENT SHALL DAVID J. PEARCE BE LIABLE FOR ANY
+// DIRECT, INDIRECT, INCIDENTAL, SPECIAL, EXEMPLARY, OR CONSEQUENTIAL DAMAGES
+// (INCLUDING, BUT NOT LIMITED TO, PROCUREMENT OF SUBSTITUTE GOODS OR SERVICES;
+// LOSS OF USE, DATA, OR PROFITS; OR BUSINESS INTERRUPTION) HOWEVER CAUSED AND
+// ON ANY THEORY OF LIABILITY, WHETHER IN CONTRACT, STRICT LIABILITY, OR TORT
+// (INCLUDING NEGLIGENCE OR OTHERWISE) ARISING IN ANY WAY OUT OF THE USE OF THIS
+// SOFTWARE, EVEN IF ADVISED OF THE POSSIBILITY OF SUCH DAMAGE.
+
+package wyjc.attributes;
+
+import java.io.ByteArrayOutputStream;
+import java.io.IOException;
+import java.io.PrintWriter;
+import java.math.BigInteger;
+import java.util.*;
+
+import wyil.lang.*;
+import wyjc.runtime.BigRational;
+import wyjvm.io.BinaryInputStream;
+import wyjvm.io.BinaryOutputStream;
+import wyjvm.lang.BytecodeAttribute;
+import wyjvm.lang.Constant;
+
+/**
+ * The WhileyVersion attribute is simply a marker used to indicate that a class
+ * file was generated from a whiley source file. This is useful in
+ * multi-platform scenarios where we might have multiple source languages.
+ * 
+ * @author David J. Pearce
+ * 
+ */
+public class WhileyDefine implements BytecodeAttribute {
+	private String defName;
+	private Value value;	
+	private Type type;
+	
+	// FIXME: at the moment we list BytecodeAttributes here. But these are very
+	// JVM specific. What we really want are WyilAttributes here instead, and a
+	// generic way of converting from bytes to them.
+	private List<BytecodeAttribute> attributes;
+	
+	public WhileyDefine(String name, Value expr, BytecodeAttribute... attributes) {
+		this.defName = name;		
+		this.value = expr;
+		this.attributes = Arrays.asList(attributes);
+	}
+	
+	public WhileyDefine(String name, Value expr, Collection<BytecodeAttribute> attributes) {
+		this.defName = name;		
+		this.value = expr;
+		this.attributes = new ArrayList<BytecodeAttribute>(attributes);
+	}
+	
+	public WhileyDefine(String name, Type type, BytecodeAttribute... attributes) {
+		this.defName = name;
+		this.type = type;	
+		this.attributes = Arrays.asList(attributes);		
+	}
+	
+	public WhileyDefine(String name, Type type, Collection<BytecodeAttribute> attributes) {
+		this.defName = name;
+		this.type = type;	
+		this.attributes = new ArrayList<BytecodeAttribute>(attributes);
+	}
+	
+	public String name() {
+		return "WhileyDefine";
+	}
+	
+	public String defName() {
+		return defName;
+	}
+	
+	public List<BytecodeAttribute> attributes() {
+		return Collections.unmodifiableList(attributes);
+	}
+	
+	public Type type() {
+		return type;
+	}
+	
+	public Value value() {
+		return value;
+	}
+		
+	public void write(BinaryOutputStream writer,
+			Map<Constant.Info, Integer> constantPool, ClassLoader loader)
+			throws IOException {		
+		
+		// First, construct a byte array for the type and/or condition being
+        // defined. This must be done first as we need to determine its length
+        // so this can be written as part of the attribute header.
+		
+		ByteArrayOutputStream out = new ByteArrayOutputStream();
+		BinaryOutputStream iw = new BinaryOutputStream(out);
+
+		if(type == null) {
+			iw.write_u1(0); // CONSTANT ONLY				
+			write(value,iw, constantPool);			
+		} else {
+			iw.write_u1(1); // TYPE ONLY
+			WhileyType.write(type, iw, constantPool);
+		} 					
+		
+		iw.write_u2(attributes.size());
+		for(BytecodeAttribute a : attributes) {
+			a.write(iw, constantPool, loader);
+		}
+		iw.close();
+		writer.write_u2(constantPool.get(new Constant.Utf8(name())));
+		writer.write_u4(out.size() + 2);		
+		writer.write_u2(constantPool.get(new Constant.Utf8(defName)));				
+		writer.write(out.toByteArray());			
+	}	
+		
+	public void addPoolItems(Set<Constant.Info> constantPool, ClassLoader loader) {		
+		Constant.addPoolItem(new Constant.Utf8(name()), constantPool);	
+		Constant.addPoolItem(new Constant.Utf8(defName), constantPool);
+		
+		if(value != null) {
+			addPoolItems(value, constantPool);
+		}
+	
+		if(type != null) {
+			WhileyType.addPoolItems(type, constantPool);
+		}		
+		
+		for(BytecodeAttribute attr : attributes) {
+			attr.addPoolItems(constantPool, loader);
+		}
+	}
+	
+	public static void addPoolItems(Value val, Set<Constant.Info> constantPool) {
+		if(val instanceof Value.Set) {
+			Value.Set vs = (Value.Set) val;
+			for(Value v : vs.values) { 
+				addPoolItems(v, constantPool);
+			}
+		} else if(val instanceof Value.List) {
+			Value.List vs = (Value.List) val;
+			for(Value v : vs.values) { 
+				addPoolItems(v, constantPool);
+			}
+		} else if(val instanceof Value.Record) {
+			Value.Record vr = (Value.Record) val;
+			for(Map.Entry<String,Value> p : vr.values.entrySet()) {
+				addPoolItems(p.getValue(), constantPool);
+				Constant.addPoolItem(new Constant.Utf8(p.getKey()),
+						constantPool);
+			}
+		} 
+	}
+	
+	public void print(PrintWriter output,
+			Map<Constant.Info, Integer> constantPool, ClassLoader loader)
+			throws IOException {
+
+		if (type == null) {
+			output.println("  WhileyDefine: " + defName + " as " + value);
+		} else {
+			output.println("  WhileyDefine: " + defName + " as " + type);
+		} 
+	}
+	
+
+	public static void write(Value val, BinaryOutputStream writer,
+			Map<Constant.Info, Integer> constantPool) throws IOException {
+		if(val instanceof Value.Null) {
+			write((Value.Null) val, writer, constantPool);
+		} else if(val instanceof Value.Bool) {
+			write((Value.Bool) val, writer, constantPool);
+		} else if(val instanceof Value.Byte) {
+			write((Value.Byte) val, writer, constantPool);
+		} else if(val instanceof Value.Char) {
+			write((Value.Char) val, writer, constantPool);
+		} else if(val instanceof Value.Integer) {
+			write((Value.Integer) val, writer, constantPool);
+		} else if(val instanceof Value.Rational) {
+			write((Value.Rational) val, writer, constantPool);
+		} else if(val instanceof Value.Strung) {
+			write((Value.Strung) val, writer, constantPool);
+		} else if(val instanceof Value.Set) {
+			write((Value.Set) val, writer, constantPool);
+		} else if(val instanceof Value.List) {
+			write((Value.List) val, writer, constantPool);
+		} else if(val instanceof Value.Dictionary) {
+			write((Value.Dictionary) val, writer, constantPool);
+		} else if(val instanceof Value.Record) {
+			write((Value.Record) val, writer, constantPool);
+		} else if(val instanceof Value.Tuple) {
+			write((Value.Tuple) val, writer, constantPool);
+		} else if(val instanceof Value.FunctionOrMethodOrMessage) {
+			write((Value.FunctionOrMethodOrMessage) val, writer, constantPool);
+		} else {
+			throw new RuntimeException("Unknown value encountered - " + val);
+		}
+	}
+	
+	public static void write(Value.Null expr, BinaryOutputStream writer,
+			Map<Constant.Info, Integer> constantPool) throws IOException {				
+		writer.write_u1(NULL);
+	}
+	
+	public static void write(Value.Bool expr, BinaryOutputStream writer,
+			Map<Constant.Info, Integer> constantPool) throws IOException {
+		
+		if(expr.value) {
+			writer.write_u1(TRUE);
+		} else {
+			writer.write_u1(FALSE);
+		}
+	}
+	
+	public static void write(Value.Byte expr, BinaryOutputStream writer,
+			Map<Constant.Info, Integer> constantPool) throws IOException {		
+		writer.write_u1(BYTEVAL);		
+		writer.write_u1(expr.value);		
+	}
+	
+	public static void write(Value.Char expr, BinaryOutputStream writer,
+			Map<Constant.Info, Integer> constantPool) throws IOException {		
+		writer.write_u1(CHARVAL);		
+		writer.write_u2(expr.value);		
+	}
+	
+	public static void write(Value.Integer expr, BinaryOutputStream writer,
+			Map<Constant.Info, Integer> constantPool) throws IOException {		
+		writer.write_u1(INTVAL);		
+		BigInteger num = expr.value;
+		byte[] numbytes = num.toByteArray();
+		// FIXME: bug here for constants that require more than 65535 bytes
+		writer.write_u2(numbytes.length);
+		writer.write(numbytes);
+	}
+
+	public static void write(Value.Rational expr, BinaryOutputStream writer,
+			Map<Constant.Info, Integer> constantPool) throws IOException {		
+		
+		writer.write_u1(REALVAL);
+		BigRational br = expr.value;
+		BigInteger num = br.numerator();
+		BigInteger den = br.denominator();
+
+		byte[] numbytes = num.toByteArray();
+		// FIXME: bug here for constants that require more than 65535 bytes
+		writer.write_u2(numbytes.length);
+		writer.write(numbytes);
+
+		byte[] denbytes = den.toByteArray();
+		// FIXME: bug here for constants that require more than 65535 bytes
+		writer.write_u2(denbytes.length);
+		writer.write(denbytes);
+	}
+		
+	public static void write(Value.Strung expr, BinaryOutputStream writer,
+			Map<Constant.Info, Integer> constantPool) throws IOException {	
+		writer.write_u1(STRINGVAL);
+		String value = expr.value;
+		int valueLength = value.length();		
+		writer.write_u2(valueLength);
+		for(int i=0;i!=valueLength;++i) {
+			writer.write_u2(value.charAt(i));
+		}
+	}
+	public static void write(Value.Set expr, BinaryOutputStream writer,
+			Map<Constant.Info, Integer> constantPool) throws IOException {
+		writer.write_u1(SETVAL);
+		writer.write_u2(expr.values.size());
+		for(Value v : expr.values) {
+			write(v,writer,constantPool);
+		}
+	}
+	
+	public static void write(Value.List expr, BinaryOutputStream writer,
+			Map<Constant.Info, Integer> constantPool) throws IOException {
+		writer.write_u1(LISTVAL);
+		writer.write_u2(expr.values.size());
+		for(Value v : expr.values) {
+			write(v,writer,constantPool);
+		}
+	}
+	
+	public static void write(Value.Dictionary expr, BinaryOutputStream writer,
+			Map<Constant.Info, Integer> constantPool) throws IOException {
+		writer.write_u1(DICTIONARYVAL);
+		writer.write_u2(expr.values.size());
+		for(Map.Entry<Value,Value> e : expr.values.entrySet()) {
+			write(e.getKey(),writer,constantPool);
+			write(e.getValue(),writer,constantPool);
+		}
+	}
+	
+	public static void write(Value.Record expr, BinaryOutputStream writer,
+			Map<Constant.Info, Integer> constantPool) throws IOException {
+		writer.write_u1(RECORDVAL);
+		writer.write_u2(expr.values.size());
+		for(Map.Entry<String,Value> v : expr.values.entrySet()) {
+			writer.write_u2(constantPool.get(new Constant.Utf8(v.getKey())));
+			write(v.getValue(), writer, constantPool);
+		}
+	}
+	
+	public static void write(Value.Tuple expr, BinaryOutputStream writer,
+			Map<Constant.Info, Integer> constantPool) throws IOException {
+		writer.write_u1(TUPLEVAL); // FIXME: should be TUPLE!!!
+		writer.write_u2(expr.values.size());
+		for(Value v : expr.values) {
+			write(v,writer,constantPool);
+		}
+	}
+	
+	public static void write(Value.FunctionOrMethodOrMessage expr, BinaryOutputStream writer,
+			Map<Constant.Info, Integer> constantPool) throws IOException {
+		Type.FunctionOrMethodOrMessage t = expr.type();
+		if(t instanceof Type.Function) {
+			writer.write_u1(FUNCTIONVAL);			
+		} else if(t instanceof Type.Method) {
+			writer.write_u1(METHODVAL);
+		} else {
+			writer.write_u1(MESSAGEVAL);
+		}
+		
+		WhileyType.write(t, writer, constantPool);
+		String value = expr.name.toString();
+		int valueLength = value.length();		
+		writer.write_u2(valueLength);
+		for(int i=0;i!=valueLength;++i) {
+			writer.write_u2(value.charAt(i));
+		}
+		
+	}
+	
+	public static final class Reader implements BytecodeAttribute.Reader {		
+		private HashMap<String,BytecodeAttribute.Reader> attributeReaders;
+		
+		public Reader(Collection<BytecodeAttribute.Reader> readers) {
+			this.attributeReaders = new HashMap<String,BytecodeAttribute.Reader>();
+			for(BytecodeAttribute.Reader r : readers) {
+				attributeReaders.put(r.name(),r);
+			}	
+		}
+		
+		public Reader(BytecodeAttribute.Reader... readers) {
+			this.attributeReaders = new HashMap<String,BytecodeAttribute.Reader>();
+			for(BytecodeAttribute.Reader r : readers) {
+				attributeReaders.put(r.name(),r);
+			}	
+		}
+		
+		public String name() {
+			return "WhileyDefine";
+		}
+		
+		
+		public WhileyDefine read(BinaryInputStream input,
+				Map<Integer, Constant.Info> constantPool) throws IOException {
+			input.read_u2(); // attribute name index code
+			input.read_u4(); // attribute length 
+			int nameIdx = input.read_u2();
+			
+			String name = ((Constant.Utf8) constantPool.get(nameIdx)).str;
+			int sw = input.read_u1();			
+			
+			if (sw == 0) {
+				// Condition only
+				Value value = readValue(input, constantPool);				
+				int nattrs = input.read_u2();
+				List<BytecodeAttribute> attrs = BytecodeAttribute.Fn.read(
+						nattrs, input, constantPool, attributeReaders);
+				return new WhileyDefine(name, value, attrs);
+			} else {
+				// type only
+				Type type = Type.construct(new WhileyType.TypeReader(input,
+						constantPool).read());
+				int nattrs = input.read_u2();
+				List<BytecodeAttribute> attrs = BytecodeAttribute.Fn.read(
+						nattrs, input, constantPool, attributeReaders);
+				return new WhileyDefine(name, type, attrs);
+			}
+		}
+		
+		public static Value readValue(BinaryInputStream reader,
+				Map<Integer, Constant.Info> constantPool) throws IOException {		
+			int code = reader.read_u1();				
+			switch (code) {			
+			case NULL:
+				return Value.V_NULL;
+			case FALSE:
+				return Value.V_BOOL(false);
+			case TRUE:
+				return Value.V_BOOL(true);				
+			case BYTEVAL:			
+			{
+				byte val = (byte) reader.read_u1();				
+				return Value.V_BYTE(val);
+			}
+			case CHARVAL:			
+			{
+				char val = (char) reader.read_u2();				
+				return Value.V_CHAR(val);
+			}
+			case INTVAL:			
+			{
+				int len = reader.read_u2();				
+				byte[] bytes = new byte[len];
+				reader.read(bytes);
+				BigInteger bi = new BigInteger(bytes);
+				return Value.V_INTEGER(bi);
+			}
+			case REALVAL:			
+			{
+				int len = reader.read_u2();
+				byte[] bytes = new byte[len];
+				reader.read(bytes);
+				BigInteger num = new BigInteger(bytes);
+				len = reader.read_u2();
+				bytes = new byte[len];
+				reader.read(bytes);
+				BigInteger den = new BigInteger(bytes);
+				BigRational br = new BigRational(num,den);
+				return Value.V_RATIONAL(br);
+			}
+			case STRINGVAL:
+			{
+				int len = reader.read_u2();
+				StringBuffer sb = new StringBuffer();
+				for(int i=0;i!=len;++i) {
+					char c = (char) reader.read_u2();
+					sb.append(c);
+				}
+				return Value.V_STRING(sb.toString());
+			}
+			case LISTVAL:
+			{
+				int len = reader.read_u2();
+				ArrayList<Value> values = new ArrayList<Value>();
+				for(int i=0;i!=len;++i) {
+					values.add((Value) readValue(reader,constantPool));
+				}
+				return Value.V_LIST(values);
+			}
+			case SETVAL:
+			{
+				int len = reader.read_u2();
+				ArrayList<Value> values = new ArrayList<Value>();
+				for(int i=0;i!=len;++i) {
+					values.add((Value) readValue(reader,constantPool));
+				}
+				return Value.V_SET(values);
+			}
+			case TUPLEVAL:
+			{
+				int len = reader.read_u2();
+				ArrayList<Value> values = new ArrayList<Value>();
+				for(int i=0;i!=len;++i) {
+					values.add((Value) readValue(reader,constantPool));
+				}
+				return Value.V_TUPLE(values);
+			}
+			case RECORDVAL:
+			{
+				int len = reader.read_u2();
+				HashMap<String,Value> tvs = new HashMap<String,Value>();
+				for(int i=0;i!=len;++i) {
+					int idx = reader.read_u2();
+					Constant.Utf8 utf8 = (Constant.Utf8) constantPool.get(idx);
+					Value lhs = (Value) readValue(reader, constantPool);
+					tvs.put(utf8.str, lhs);
+				}
+				return Value.V_RECORD(tvs);
+			}			
+			}
+			throw new RuntimeException("Unknown Value encountered in WhileyDefine: " + code);
+		}
+	}	
+	
+	// =========================================================================
+	// Value Identifiers
+	// =========================================================================
+	
+	public final static int NULL = 0;
+	public final static int TRUE = 1;
+	public final static int FALSE = 2;	
+	public final static int CHARVAL = 3;
+	public final static int INTVAL = 4;
+	public final static int REALVAL = 5;
+	public final static int SETVAL = 6;
+	public final static int LISTVAL = 7;	
+	public final static int RECORDVAL = 8;
+	public final static int TUPLEVAL = 9;
+	public final static int BYTEVAL = 10;
+	public final static int STRINGVAL = 11;
+	public final static int DICTIONARYVAL = 12;
+	public final static int FUNCTIONVAL = 13;	
+	public final static int METHODVAL = 14;
+	public final static int MESSAGEVAL = 15;
+}
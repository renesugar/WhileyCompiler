--- conflicted
+++ resolved
@@ -1,1961 +1,1956 @@
-// Copyright (c) 2011, David J. Pearce (djp@ecs.vuw.ac.nz)
-// All rights reserved.
-//
-// Redistribution and use in source and binary forms, with or without
-// modification, are permitted provided that the following conditions are met:
-//    * Redistributions of source code must retain the above copyright
-//      notice, this list of conditions and the following disclaimer.
-//    * Redistributions in binary form must reproduce the above copyright
-//      notice, this list of conditions and the following disclaimer in the
-//      documentation and/or other materials provided with the distribution.
-//    * Neither the name of the <organization> nor the
-//      names of its contributors may be used to endorse or promote products
-//      derived from this software without specific prior written permission.
-//
-// THIS SOFTWARE IS PROVIDED BY THE COPYRIGHT HOLDERS AND CONTRIBUTORS "AS IS" AND
-// ANY EXPRESS OR IMPLIED WARRANTIES, INCLUDING, BUT NOT LIMITED TO, THE IMPLIED
-// WARRANTIES OF MERCHANTABILITY AND FITNESS FOR A PARTICULAR PURPOSE ARE
-// DISCLAIMED. IN NO EVENT SHALL DAVID J. PEARCE BE LIABLE FOR ANY
-// DIRECT, INDIRECT, INCIDENTAL, SPECIAL, EXEMPLARY, OR CONSEQUENTIAL DAMAGES
-// (INCLUDING, BUT NOT LIMITED TO, PROCUREMENT OF SUBSTITUTE GOODS OR SERVICES;
-// LOSS OF USE, DATA, OR PROFITS; OR BUSINESS INTERRUPTION) HOWEVER CAUSED AND
-// ON ANY THEORY OF LIABILITY, WHETHER IN CONTRACT, STRICT LIABILITY, OR TORT
-// (INCLUDING NEGLIGENCE OR OTHERWISE) ARISING IN ANY WAY OUT OF THE USE OF THIS
-// SOFTWARE, EVEN IF ADVISED OF THE POSSIBILITY OF SUCH DAMAGE.
-
-package wyc.stages;
-
-import java.io.*;
-import java.math.BigInteger;
-import java.util.*;
-
-import wybs.lang.Path;
-import wybs.lang.SyntaxError;
-import wybs.util.Trie;
-import wyc.lang.*;
-import wyc.lang.WhileyFile.*;
-import wyc.util.*;
-import wyil.lang.*;
-import wyil.util.*;
-import wyjc.runtime.BigRational;
-import wyjvm.lang.Bytecode;
-
-import static wyc.stages.WhileyLexer.*;
-
-/**
- * Convert a list of tokens into an Abstract Syntax Tree (AST) representing the
- * original source file in question. No effort is made to check whether or not
- * the generated tree is syntactically correct. Subsequent stages of the
- * compiler are responsible for doing this.
- * 
- * @author David J. Pearce
- * 
- */
-public final class WhileyParser {
-	private String filename;
-	private ArrayList<Token> tokens;	
-	private int index;
-	
-	public WhileyParser(String filename, List<Token> tokens) {
-		this.filename = filename;
-		this.tokens = new ArrayList<Token>(tokens); 		
-	}
-	public WhileyFile read() {		
-		Path.ID pkg = parsePackage();
-
-		// Now, figure out module name from filename
-		String name = filename.substring(filename.lastIndexOf(File.separatorChar) + 1,filename.length()-7);		
-		WhileyFile wf = new WhileyFile(pkg.append(name),filename);
-		
-		while(index < tokens.size()) {			
-			Token t = tokens.get(index);
-			if (t instanceof NewLine || t instanceof LineComment|| t instanceof BlockComment) {
-				matchEndLine();
-			} else if(t instanceof Keyword) {
-				Keyword k = (Keyword) t;
-				if(k.text.equals("import")) {					
-					parseImport(wf);
-				} else {
-					List<Modifier> modifiers = parseModifiers();
-					
-					t = tokens.get(index);
-					
-					if (t.text.equals("define")) {
-						parseDefType(modifiers, wf);
-					} else {
-						parseFunctionOrMethodOrMessage(modifiers, wf);
-					} 
-				}
-			} else {
-				parseFunctionOrMethodOrMessage(new ArrayList<Modifier>(),wf);				
-			}			
-		}
-		
-		return wf;
-	}
-	
-	private Trie parsePackage() {
-		
-		while (index < tokens.size()
-				&& (tokens.get(index) instanceof LineComment || tokens.get(index) instanceof NewLine)) {			
-			parseSkip();
-		}
-		
-		Trie pkg = Trie.ROOT;
-		
-		if(index < tokens.size() && tokens.get(index).text.equals("package")) {			
-			matchKeyword("package");
-			
-			pkg = pkg.append(matchIdentifier().text);
-						
-			while (index < tokens.size() && tokens.get(index) instanceof Dot) {
-				match(Dot.class);
-				pkg = pkg.append(matchIdentifier().text);
-			}
-
-			matchEndLine();
-			return pkg;
-		} else {
-			return pkg; // no package
-		}
-	}
-	
-	private void parseImport(WhileyFile wf) {
-		int start = index;
-		matchKeyword("import");
-		
-		// first, check if from is used
-		String name = null;
-		if ((index + 1) < tokens.size()
-				&& tokens.get(index + 1).text.equals("from")) {
-			Token t = tokens.get(index);
-			if (t.text.equals("*")) {
-				match(Star.class);
-				name = "*";
-			} else {
-				name = matchIdentifier().text;
-			}
-			matchIdentifier();
-		}
-				
-		Trie filter = Trie.ROOT.append(matchIdentifier().text);
-		
-		while (index < tokens.size()) {
-			Token lookahead = tokens.get(index);
-			if(lookahead instanceof Dot) {
-				match(Dot.class);							
-			} else if(lookahead instanceof DotDot) {
-				match(DotDot.class);
-				filter = filter.append("**");
-			} else {
-				break;
-			}
-			
-			if(index < tokens.size()) {
-				Token t = tokens.get(index);
-				if(t.text.equals("*")) {
-					match(Star.class);
-					filter = filter.append("*");	
-				} else {
-					filter = filter.append(matchIdentifier().text);
-				}
-			}
-		}
-							
-		int end = index;
-		matchEndLine();
-		
-		wf.add(new Import(filter, name, sourceAttr(start,
-				end - 1)));
-	}
-	
-	private void parseFunctionOrMethodOrMessage(List<Modifier> modifiers, WhileyFile wf) {			
-		int start = index;		
-		UnresolvedType ret = parseType();				
-		// FIXME: potential bug here at end of file		
-		UnresolvedType receiver = null;
-		boolean method = false;
-		boolean message = false;	
-		
-		if(tokens.get(index) instanceof ColonColon) {
-			// headless method
-			method = true;
-			match(ColonColon.class);
-		} else if(tokens.get(index+1) instanceof ColonColon) {
-			message = true;
-			receiver = parseType();			
-			match(ColonColon.class);							
-		}
-		
-		Identifier name = matchIdentifier();						
-		
-		match(LeftBrace.class);		
-		
-		// Now build up the parameter types
-		List<Parameter> paramTypes = new ArrayList();
-		HashSet<String> paramNames = new HashSet<String>();
-		boolean firstTime=true;		
-		while (index < tokens.size()
-				&& !(tokens.get(index) instanceof RightBrace)) {
-			if (!firstTime) {
-				match(Comma.class);
-			}
-			firstTime = false;
-			int pstart = index;
-			UnresolvedType t = parseType();
-			Identifier n = matchIdentifier();
-			if(paramNames.contains(n.text)) {
-				syntaxError("duplicate parameter name",n);
-			} else if(!n.text.equals("$") && !n.text.equals("this")){
-				paramNames.add(n.text);
-			} else {
-				syntaxError("parameter name not permitted",n);
-			}
-			paramTypes.add(wf.new Parameter(t, n.text, sourceAttr(pstart,
-					index - 1)));
-		}
-		
-		match(RightBrace.class);	
-		Pair<Expr,Expr> conditions = parseRequiresEnsures();	
-		UnresolvedType throwType = parseThrowsClause();
-		match(Colon.class);
-		int end = index;
-		matchEndLine();
-		
-		List<Stmt> stmts = parseBlock(1);
-		Declaration declaration;
-		if(message) {
-			declaration = wf.new Message(modifiers, name.text, receiver, ret, paramTypes,
-					conditions.first(), conditions.second(), throwType, stmts,
-					sourceAttr(start, end - 1));
-		} else if(method) {
-			declaration = wf.new Method(modifiers, name.text, ret, paramTypes,
-					conditions.first(), conditions.second(), throwType, stmts,
-					sourceAttr(start, end - 1));
-		}else {
-			declaration = wf.new Function(modifiers, name.text, ret, paramTypes,
-					conditions.first(), conditions.second(), throwType, stmts,
-					sourceAttr(start, end - 1));
-		}
-		wf.add(declaration);
-	}
-	
-	private void parseDefType(List<Modifier> modifiers, WhileyFile wf) {		
-		int start = index; 
-		matchKeyword("define");
-		
-		Identifier name = matchIdentifier();		
-		
-		matchKeyword("as");
-		
-		int mid = index;
-		
-		// At this point, there are two possibilities. Either we have a type
-		// constructor, or we have an expression (which should correspond to a
-		// constant).
-		
-		try {			
-			UnresolvedType t = parseType();	
-			Expr constraint = null;
-			if (index < tokens.size() && tokens.get(index).text.equals("where")) {
-				// this is a constrained type
-				matchKeyword("where");
-				
-				constraint = parseCondition(false);
-			}
-			int end = index;			
-			matchEndLine();			
-			Declaration declaration = wf.new TypeDef(modifiers, t, name.text, constraint, sourceAttr(start,end-1));
-			wf.add(declaration);
-			return;
-		} catch(Exception e) {}
-		
-		// Ok, failed parsing type constructor. So, backtrack and try for
-		// expression.
-		index = mid;		
-		Expr e = parseCondition(false);
-		int end = index;
-		matchEndLine();		
-		Declaration declaration = wf.new Constant(modifiers, e, name.text, sourceAttr(start,end-1));
-		wf.add(declaration);
-	}
-	
-	private List<Modifier> parseModifiers() {
-		ArrayList<Modifier> mods = new ArrayList<Modifier>();
-		Token lookahead;
-		while (index < tokens.size()
-				&& isModifier((lookahead = tokens.get(index)))) {
-			if(lookahead.text.equals("public")) {
-				mods.add(Modifier.PUBLIC);
-			} else if(lookahead.text.equals("native")) {
-				mods.add(Modifier.NATIVE);
-			} else if(lookahead.text.equals("export")) {
-				mods.add(Modifier.EXPORT);
-			} 
-			index = index + 1;
-		}
-		return mods;
-	}
-	
-	private String[] modifiers = {
-			"public",
-			"export",
-			"native"			
-	};
-	
-	private boolean isModifier(Token tok) {
-		for(String m : modifiers) {
-			if(tok.text.equals(m)) {
-				return true;
-			}
-		}
-		return false;
-	}
-	
-	private List<Stmt> parseBlock(int indent) {
-		Tabs tabs = null;
-		
-		tabs = getIndent();
-		
-		ArrayList<Stmt> stmts = new ArrayList<Stmt>();
-		while (tabs != null && tabs.ntabs == indent && ++index < tokens.size()) {
-			stmts.add(parseStatement(indent));
-			tabs = getIndent();
-		}
-		
-		return stmts;
-	}
-	
-	private void parseIndent(int indent) {
-		if(index < tokens.size()) {
-			Token t = tokens.get(index);
-			if(t instanceof Tabs && ((Tabs)t).ntabs == indent) {
-				index = index + 1;	
-			} else {
-				syntaxError("unexpected end-of-block",t);	
-			}
-		} else {
-			throw new SyntaxError("unexpected end-of-file",filename,index,index);
-		}		
-	}
-	
-	private Tabs getIndent() {
-		// FIXME: there's still a bug here for empty lines with arbitrary tabs
-		if (index < tokens.size() && tokens.get(index) instanceof Tabs) {
-			return (Tabs) tokens.get(index);
-		} else if (index < tokens.size()
-				&& tokens.get(index) instanceof LineComment) {
-			// This indicates a completely empty line. In which case, we just
-			// ignore it.
-			matchEndLine();
-			return getIndent();
-		} else {
-			return null;
-		}
-	}
-	
-	private UnresolvedType parseThrowsClause() {
-		checkNotEof();
-		if (index < tokens.size() && tokens.get(index).text.equals("throws")) {
-			matchKeyword("throws");
-			return parseType();
-		}
-		return new UnresolvedType.Void();
-	}
-	private Pair<Expr, Expr> parseRequiresEnsures() {
-		
-		checkNotEof();
-		if (index < tokens.size() && tokens.get(index).text.equals("requires")) {
-			// this is a constrained type
-			matchKeyword("requires");
-			Expr pre = parseCondition(false);
-			Expr post = null;
-			if (index < tokens.size() && tokens.get(index) instanceof Comma) {
-				match(Comma.class);
-				matchKeyword("ensures");
-				post = parseCondition(false);
-			}
-			return new Pair<Expr, Expr>(pre, post);
-		} else if (index < tokens.size()
-				&& tokens.get(index).text.equals("ensures")) {
-			// this is a constrained type
-			matchKeyword("ensures");
-			return new Pair<Expr, Expr>(null, parseCondition(false));
-		} else {
-			return new Pair<Expr, Expr>(null, null);
-		}
-	}
-	
-	private Stmt parseStatement(int indent) {		
-		checkNotEof();
-		Token token = tokens.get(index);
-		
-		if(token.text.equals("skip")) {
-			return parseSkip();
-		} else if(token.text.equals("return")) {
-			return parseReturn();
-		} else if(token.text.equals("assert")) {
-			return parseAssertOrAssume(false);
-		} else if(token.text.equals("assume")) {
-			return parseAssertOrAssume(true);
-		} else if(token.text.equals("debug")) {
-			return parseDebug();
-		} else if(token.text.equals("if")) {			
-			return parseIf(indent);
-		} else if(token.text.equals("switch")) {			
-			return parseSwitch(indent);
-		} else if(token.text.equals("try")) {			
-			return parseTryCatch(indent);
-		} else if(token.text.equals("break")) {			
-			return parseBreak(indent);
-		} else if(token.text.equals("throw")) {			
-			return parseThrow(indent);
-		} else if(token.text.equals("do")) {			
-			return parseDoWhile(indent);
-		} else if(token.text.equals("while")) {			
-			return parseWhile(indent);
-		} else if(token.text.equals("for")) {			
-			return parseFor(indent);
-		} else if(token.text.equals("new")) {			
-			return parseNew();
-		} else if ((index + 1) < tokens.size()
-				&& tokens.get(index + 1) instanceof LeftBrace) {
-			// must be a method invocation
-			return parseInvokeStmt();			
-		} else {
-			int start = index;
-			Expr t = parseTupleExpression();
-			if(t instanceof Expr.AbstractInvoke) {
-				matchEndLine();
-				return (Expr.AbstractInvoke) t;
-			} else {
-				index = start;
-				return parseAssign();
-			}
-		}
-	}		
-	
-	private Expr.AbstractInvoke parseInvokeStmt() {				
-		int start = index;
-		Identifier name = matchIdentifier();		
-		match(LeftBrace.class);
-		boolean firstTime=true;
-		ArrayList<Expr> args = new ArrayList<Expr>();
-		while (index < tokens.size()
-				&& !(tokens.get(index) instanceof RightBrace)) {
-			if(!firstTime) {
-				match(Comma.class);
-			} else {
-				firstTime=false;
-			}			
-			Expr e = parseBitwiseExpression(false);
-			args.add(e);
-			
-		}
-		match(RightBrace.class);
-		int end = index;
-		matchEndLine();				
-		
-		// no receiver is possible in this case.
-		return new Expr.AbstractInvoke(name.text, null, args, false, sourceAttr(start,end-1));
-	}
-	
-	private Stmt parseReturn() {
-		int start = index;
-		matchKeyword("return");
-		Expr e = null;
-		if (index < tokens.size()
-				&& !(tokens.get(index) instanceof NewLine || tokens.get(index) instanceof LineComment)) {
-			e = parseTupleExpression();
-		}
-		int end = index;
-		matchEndLine();
-		return new Stmt.Return(e, sourceAttr(start, end - 1));
-	}
-	
-	private Stmt parseAssertOrAssume(boolean isAssume) {
-		int start = index;
-		if(isAssume) {
-			matchKeyword("assume");
-		} else {
-			matchKeyword("assert");
-		}
-		checkNotEof();
-		Expr e = parseCondition(false);
-		int end = index;
-<<<<<<< HEAD
-		matchEndLine();
-		if(isAssume) {
-			return new Stmt.Assume(e, sourceAttr(start,end));
-		} else {
-			return new Stmt.Assert(e, sourceAttr(start,end));
-		}
-=======
-		matchEndLine();		
-		return new Stmt.Assert(e, sourceAttr(start,end - 1));
->>>>>>> 1e744d23
-	}
-	
-	private Stmt parseSkip() {
-		int start = index;
-		matchKeyword("skip");
-		matchEndLine();		
-		return new Stmt.Skip(sourceAttr(start,index-1));
-	}
-	
-	private Stmt parseDebug() {		
-		int start = index;
-		matchKeyword("debug");		
-		checkNotEof();
-		Expr e = parseBitwiseExpression(false);
-		int end = index;
-		matchEndLine();		
-		return new Stmt.Debug(e, sourceAttr(start,end-1));
-	}
-	
-	private Stmt parseIf(int indent) {
-		int start = index;
-		matchKeyword("if");						
-		Expr c = parseCondition(false);								
-		match(Colon.class);
-		int end = index;
-		matchEndLine();
-		List<Stmt> tblk = parseBlock(indent+1);				
-		List<Stmt> fblk = Collections.EMPTY_LIST;
-		
-		if ((index+1) < tokens.size() && tokens.get(index) instanceof Tabs) {
-			Tabs ts = (Tabs) tokens.get(index);			
-			if(ts.ntabs == indent && tokens.get(index+1).text.equals("else")) {
-				match(Tabs.class);
-				matchKeyword("else");
-				
-				if(index < tokens.size() && tokens.get(index).text.equals("if")) {
-					Stmt if2 = parseIf(indent);
-					fblk = new ArrayList<Stmt>();
-					fblk.add(if2);
-				} else {
-					match(Colon.class);
-					matchEndLine();
-					fblk = parseBlock(indent+1);
-				}
-			}
-		}		
-		
-		return new Stmt.IfElse(c,tblk,fblk, sourceAttr(start,end-1));
-	}
-	
-	private Stmt.Case parseCase(int indent) {
-		checkNotEof();
-		int start = index;
-		List<Expr> values;
-		if(index < tokens.size() && tokens.get(index).text.equals("default")) {				
-			matchKeyword("default");
-			values = Collections.EMPTY_LIST;			
-		} else {
-			matchKeyword("case");
-			values = new ArrayList<Expr>();
-			values.add(parseCondition(false));
-			while(index < tokens.size() && tokens.get(index) instanceof Comma) {				
-				match(Comma.class);
-				values.add(parseCondition(false));
-			}
-		}		
-		match(Colon.class);
-		int end = index;
-		matchEndLine();		
-		List<Stmt> stmts = parseBlock(indent+1);
-		return new Stmt.Case(values,stmts,sourceAttr(start,end-1));
-	}
-	
-	private ArrayList<Stmt.Case> parseCaseBlock(int indent) {
-		Tabs tabs = null;
-		
-		tabs = getIndent();
-		
-		ArrayList<Stmt.Case> cases = new ArrayList<Stmt.Case>();
-		while(tabs != null && tabs.ntabs >= indent) {
-			index = index + 1;
-			cases.add(parseCase(indent));			
-			tabs = getIndent();			
-		}
-		
-		return cases;
-	}
-	
-	private Stmt parseSwitch(int indent) {
-		int start = index;
-		matchKeyword("switch");
-		Expr c = parseBitwiseExpression(false);								
-		match(Colon.class);
-		int end = index;
-		matchEndLine();
-		ArrayList<Stmt.Case> cases = parseCaseBlock(indent+1);		
-		return new Stmt.Switch(c, cases, sourceAttr(start,end-1));
-	}
-	
-	private Stmt.Catch parseCatch(int indent) {
-		checkNotEof();
-		int start = index;		
-		matchKeyword("catch");
-		match(LeftBrace.class);
-		UnresolvedType type = parseType();
-		String variable = matchIdentifier().text;
-		match(RightBrace.class);
-		match(Colon.class);
-		int end = index;
-		matchEndLine();		
-		List<Stmt> stmts = parseBlock(indent+1);
-		return new Stmt.Catch(type,variable,stmts,sourceAttr(start,end-1));
-	}
-	
-	private ArrayList<Stmt.Catch> parseCatchBlock(int indent) {
-		Tabs tabs = null;
-		
-		tabs = getIndent();
-		
-		ArrayList<Stmt.Catch> catches = new ArrayList<Stmt.Catch>();
-		while(tabs != null && tabs.ntabs >= indent) {
-			index = index + 1; // skip tabs
-			if(index < tokens.size() && tokens.get(index).text.equals("catch")) {				
-				catches.add(parseCatch(indent));			
-				tabs = getIndent();
-			} else {
-				index = index - 1; // undo
-				break;
-			}
-		}
-		
-		return catches;
-	}
-	
-	private Stmt parseTryCatch(int indent) {
-		int start = index;
-		matchKeyword("try");									
-		match(Colon.class);
-		int end = index;
-		matchEndLine();
-		List<Stmt> blk = parseBlock(indent+1);
-		List<Stmt.Catch> catches = parseCatchBlock(indent);		
-		return new Stmt.TryCatch(blk, catches, sourceAttr(start,end-1));
-	}
-	
-	private Stmt parseThrow(int indent) {
-		int start = index;
-		matchKeyword("throw");
-		Expr c = parseBitwiseExpression(false);
-		int end = index;
-		matchEndLine();		
-		return new Stmt.Throw(c,sourceAttr(start,end-1));
-	}
-	
-	private Stmt parseBreak(int indent) {
-		int start = index;
-		matchKeyword("break");
-		int end = index;
-		matchEndLine();		
-		return new Stmt.Break(sourceAttr(start,end-1));
-	}
-	
-	private Stmt parseWhile(int indent) {
-		int start = index;
-		matchKeyword("while");						
-		Expr condition = parseCondition(false);
-		Expr invariant = null;
-		if (tokens.get(index).text.equals("where")) {
-			matchKeyword("where");
-			invariant = parseCondition(false);
-		}
-		match(Colon.class);
-		int end = index;
-		matchEndLine();
-		List<Stmt> blk = parseBlock(indent+1);								
-		
-		return new Stmt.While(condition,invariant,blk, sourceAttr(start,end-1));
-	}
-	
-	private Stmt parseDoWhile(int indent) {
-		int start = index;
-		matchKeyword("do");						
-		Expr invariant = null;
-		if (tokens.get(index).text.equals("where")) {
-			matchKeyword("where");
-			invariant = parseCondition(false);
-		}
-		match(Colon.class);
-		int end = index;
-		matchEndLine();
-		List<Stmt> blk = parseBlock(indent+1);								
-		parseIndent(indent);
-		matchKeyword("while");
-		Expr condition = parseCondition(false);
-		matchEndLine();
-		
-		return new Stmt.DoWhile(condition,invariant,blk, sourceAttr(start,end-1));
-	}
-	
-	private Stmt parseFor(int indent) {
-		int start = index;
-		matchKeyword("for");				
-		ArrayList<String> variables = new ArrayList<String>();
-		variables.add(matchIdentifier().text);				
-		if(index < tokens.size() && tokens.get(index) instanceof Comma) {
-			match(Comma.class);
-			variables.add(matchIdentifier().text);
-		}
-		match(ElemOf.class);
-		Expr source = parseCondition(false);		
-		Expr invariant = null;
-		if(tokens.get(index).text.equals("where")) {
-			matchKeyword("where");
-			invariant = parseCondition(false);
-		}
-		match(Colon.class);
-		int end = index;
-		matchEndLine();
-		List<Stmt> blk = parseBlock(indent+1);								
-
-		return new Stmt.ForAll(variables,source,invariant,blk, sourceAttr(start,end-1));
-	}
-	
-	private Bytecode parseBytecode() {
-		String line = "";
-		int start = index;
-		while(index < tokens.size() && !(tokens.get(index) instanceof NewLine)) {
-			Token tok = tokens.get(index);
-			while(line.length() != tok.start) {
-				line = line + " ";
-			}			
-			line = line + tokens.get(index).text;			
-			index++;
-		}				
-		try {
-			Bytecode b = wyjvm.util.Parser.parseBytecode(line);			
-			matchEndLine();
-			return b;
-		} catch(wyjvm.util.Parser.ParseError err) {	
-			Attribute.Source sa = sourceAttr(start,index-1);
-			throw new SyntaxError(err.getMessage(),filename,sa.start,sa.end,err);
-		}
-	}		
-	
-	private Stmt parseAssign() {		
-		// standard assignment
-		int start = index;
-		Expr lhs = parseTupleExpression();		
-		if(!(lhs instanceof Expr.LVal)) {
-			syntaxError("expecting lval, found " + lhs + ".", lhs);
-		}				
-		match(Equals.class);		
-		Expr rhs = parseCondition(false);
-		int end = index;
-		matchEndLine();
-		return new Stmt.Assign((Expr.LVal) lhs, rhs, sourceAttr(start,
-				end - 1));		
-	}	
-	
-
-	private Expr parseTupleExpression() {
-		int start = index;
-		Expr e = parseCondition(false);		
-		if (index < tokens.size() && tokens.get(index) instanceof Comma) {
-			// this is a tuple constructor
-			ArrayList<Expr> exprs = new ArrayList<Expr>();
-			exprs.add(e);
-			while (index < tokens.size() && tokens.get(index) instanceof Comma) {
-				match(Comma.class);
-				exprs.add(parseCondition(false));
-				checkNotEof();
-			}
-			return new Expr.Tuple(exprs,sourceAttr(start,index-1));
-		} else {
-			return e;
-		}
-	}
-
-	/**
-	 * The startSetComp flag is used to indicate whether this expression is the
-	 * first first value of a set expression. This is necessary in order to
-	 * disambiguate bitwise or from set comprehension. For example, consider
-	 * this expression:
-	 * 
-	 * <pre>
-	 * { x | x in xs, y == x }
-	 * </pre>
-	 * 
-	 * To realise that this expression is a set comprehension, we must know that
-	 * <code>x in xs</code> results a boolean type and, hence, cannot be
-	 * converted into a <code>byte</code>. This kind of knowledge is beyond what
-	 * the parser knows at this stage. Therefore, the first item of any set
-	 * expression will not greedily consume the <code>|</code>. This means that,
-	 * if we want a boolean set which uses bitwise or, then we have to
-	 * disambiguate with braces like so:
-	 * <pre>
-	 * { (x|y), z } // valid set expression, not set comprehension
-	 * </pre> 
-	 * @param startSetComp
-	 * @return
-	 */
-	private Expr parseCondition(boolean startSet) {
-		checkNotEof();
-		int start = index;		
-		Expr c1 = parseConditionExpression(startSet);		
-		
-		if(index < tokens.size() && tokens.get(index) instanceof LogicalAnd) {			
-			match(LogicalAnd.class);
-			
-			
-			Expr c2 = parseCondition(startSet);			
-			return new Expr.BinOp(Expr.BOp.AND, c1, c2, sourceAttr(start,
-					index - 1));
-		} else if(index < tokens.size() && tokens.get(index) instanceof LogicalOr) {
-			match(LogicalOr.class);
-			
-			
-			Expr c2 = parseCondition(startSet);
-			return new Expr.BinOp(Expr.BOp.OR, c1, c2, sourceAttr(start,
-					index - 1));			
-		} 
-		return c1;		
-	}
-		
-	private Expr parseConditionExpression(boolean startSet) {		
-		int start = index;
-		
-		if (index < tokens.size()
-				&& tokens.get(index) instanceof WhileyLexer.None) {
-			match(WhileyLexer.None.class);
-			
-			
-			Expr.Comprehension sc = parseQuantifierSet();
-			return new Expr.Comprehension(Expr.COp.NONE, null, sc.sources,
-					sc.condition, sourceAttr(start, index - 1));
-		} else if (index < tokens.size()
-				&& tokens.get(index) instanceof WhileyLexer.Some) {
-			match(WhileyLexer.Some.class);
-			
-			
-			Expr.Comprehension sc = parseQuantifierSet();			
-			return new Expr.Comprehension(Expr.COp.SOME, null, sc.sources,
-					sc.condition, sourceAttr(start, index - 1));			
-		} // should do FOR here;  could also do lone and one
-		
-		Expr lhs = parseBitwiseExpression(startSet);
-		
-		if (index < tokens.size() && tokens.get(index) instanceof LessEquals) {
-			match(LessEquals.class);				
-			
-			
-			Expr rhs = parseBitwiseExpression(startSet);
-			return new Expr.BinOp(Expr.BOp.LTEQ, lhs,  rhs, sourceAttr(start,index-1));
-		} else if (index < tokens.size() && tokens.get(index) instanceof LeftAngle) {
- 			match(LeftAngle.class);				
- 			
- 			
- 			Expr rhs = parseBitwiseExpression(startSet);
-			return new Expr.BinOp(Expr.BOp.LT, lhs,  rhs, sourceAttr(start,index-1));
-		} else if (index < tokens.size() && tokens.get(index) instanceof GreaterEquals) {
-			match(GreaterEquals.class);	
-			
-			
-			Expr rhs = parseBitwiseExpression(startSet);
-			return new Expr.BinOp(Expr.BOp.GTEQ,  lhs,  rhs, sourceAttr(start,index-1));
-		} else if (index < tokens.size() && tokens.get(index) instanceof RightAngle) {
-			match(RightAngle.class);			
-			
-			
-			Expr rhs = parseBitwiseExpression(startSet);
-			return new Expr.BinOp(Expr.BOp.GT, lhs,  rhs, sourceAttr(start,index-1));
-		} else if (index < tokens.size() && tokens.get(index) instanceof EqualsEquals) {
-			match(EqualsEquals.class);			
-			
-			
-			Expr rhs = parseBitwiseExpression(startSet);
-			return new Expr.BinOp(Expr.BOp.EQ, lhs,  rhs, sourceAttr(start,index-1));
-		} else if (index < tokens.size() && tokens.get(index) instanceof NotEquals) {
-			match(NotEquals.class);									
-			Expr rhs = parseBitwiseExpression(startSet);			
-			return new Expr.BinOp(Expr.BOp.NEQ, lhs,  rhs, sourceAttr(start,index-1));
-		} else if (index < tokens.size() && tokens.get(index) instanceof WhileyLexer.InstanceOf) {
-			return parseTypeEquals(lhs,start);			
-		} else if (index < tokens.size() && tokens.get(index) instanceof WhileyLexer.ElemOf) {
-			match(WhileyLexer.ElemOf.class);									
-			Expr rhs = parseBitwiseExpression(startSet);
-			return new Expr.BinOp(Expr.BOp.ELEMENTOF,lhs,  rhs, sourceAttr(start,index-1));
-		} else if (index < tokens.size() && tokens.get(index) instanceof WhileyLexer.SubsetEquals) {
-			match(WhileyLexer.SubsetEquals.class);									
-			Expr rhs = parseBitwiseExpression(startSet);
-			return new Expr.BinOp(Expr.BOp.SUBSETEQ, lhs, rhs, sourceAttr(start,index-1));
-		} else if (index < tokens.size() && tokens.get(index) instanceof WhileyLexer.Subset) {
-			match(WhileyLexer.Subset.class);									
-			Expr rhs = parseBitwiseExpression(startSet);
-			return new Expr.BinOp(Expr.BOp.SUBSET, lhs,  rhs, sourceAttr(start,index-1));
-		} else {
-			return lhs;
-		}	
-	}
-	
-	private Expr parseTypeEquals(Expr lhs, int start) {
-		match(WhileyLexer.InstanceOf.class);			
-				
-		UnresolvedType type = parseType();
-		Expr.TypeVal tc = new Expr.TypeVal(type, sourceAttr(start, index - 1));				
-		
-		return new Expr.BinOp(Expr.BOp.IS, lhs, tc, sourceAttr(start,
-				index - 1));
-	}
-	
-	private static boolean isBitwiseTok(Token tok, boolean startSet) {
-		return tok instanceof Ampersand || tok instanceof Caret || (!startSet && tok instanceof Bar);
-	}
-	
-	private static Expr.BOp bitwiseOp(Token tok) {
-		if(tok instanceof Ampersand) {
-			return Expr.BOp.BITWISEAND;
-		} else if(tok instanceof Bar) {
-			return Expr.BOp.BITWISEOR;
-		} else {
-			return Expr.BOp.BITWISEXOR;
-		} 		
-	}
-	
-	private Expr parseBitwiseExpression(boolean startSet) {
-		int start = index;
-		ArrayList<Expr> exprs = new ArrayList<Expr>();
-		ArrayList<Expr.BOp> ops = new ArrayList<Expr.BOp>();
-		ArrayList<Integer> ends = new ArrayList<Integer>();
-		exprs.add(parseShiftExpression());
-		
-		while(index < tokens.size() && isBitwiseTok(tokens.get(index),startSet)) {
-			Token token = tokens.get(index);
-			match(token.getClass());
-			ops.add(bitwiseOp(token));
-			exprs.add(parseShiftExpression());	
-			ends.add(index-1);
-		}
-		
-		Expr result = exprs.get(0);
-		
-		for(int i=1;i<exprs.size();++i) {
-			Expr rhs = exprs.get(i);
-			Expr.BOp bop = ops.get(i-1);			
-			result = new Expr.BinOp(bop, result, rhs,  sourceAttr(start,
-					ends.get(i-1)));
-		}
-		
-		return result;
-	}
-	
-	private static boolean isShiftTok(Token tok) {
-		return tok instanceof LeftLeftAngle || tok instanceof RightRightAngle;
-	}
-	
-	private static Expr.BOp shiftOp(Token tok) {
-		if(tok instanceof LeftLeftAngle) {
-			return Expr.BOp.LEFTSHIFT;
-		} else {
-			return Expr.BOp.RIGHTSHIFT;
-		} 
-	}
-	
-	private Expr parseShiftExpression() {
-		int start = index;
-		ArrayList<Expr> exprs = new ArrayList<Expr>();
-		ArrayList<Expr.BOp> ops = new ArrayList<Expr.BOp>();
-		ArrayList<Integer> ends = new ArrayList<Integer>();
-		exprs.add(parseRangeExpression());
-		
-		while(index < tokens.size() && isShiftTok(tokens.get(index))) {
-			Token token = tokens.get(index);
-			match(token.getClass());
-			ops.add(shiftOp(token));
-			exprs.add(parseRangeExpression());	
-			ends.add(index);
-		}
-		
-		Expr result = exprs.get(0);
-		
-		for(int i=1;i<exprs.size();++i) {
-			Expr rhs = exprs.get(i);
-			Expr.BOp bop = ops.get(i-1);			
-			result = new Expr.BinOp(bop, result, rhs,  sourceAttr(start,
-					ends.get(i-1)));
-		}
-		
-		return result;
-	}
-	
-	private Expr parseRangeExpression() {
-		int start = index;			
-		Expr lhs = parseAddSubExpression();		
-		
-		if(index < tokens.size() && tokens.get(index) instanceof DotDot) {			
-			match(DotDot.class);
-			Expr rhs = parseAddSubExpression();
-			return new Expr.BinOp(Expr.BOp.RANGE, lhs, rhs, sourceAttr(start,
-					index - 1));
-		} else {		
-			return lhs;
-		}
-	}
-	
-	private static boolean isAddSubTok(Token tok) {
-		return tok instanceof Plus || tok instanceof Minus
-				|| tok instanceof Union || tok instanceof Intersection;
-	}
-	
-	private static Expr.BOp addSubOp(Token tok) {
-		if(tok instanceof Plus) {
-			return Expr.BOp.ADD;
-		} else if(tok instanceof Minus) {
-			return Expr.BOp.SUB;
-		} else if(tok instanceof Union) {
-			return Expr.BOp.UNION;
-		} else {
-			return Expr.BOp.INTERSECTION;
-		} 
-	}
-	
-	private Expr parseAddSubExpression() {
-		int start = index;
-		ArrayList<Expr> exprs = new ArrayList<Expr>();
-		ArrayList<Expr.BOp> ops = new ArrayList<Expr.BOp>();
-		ArrayList<Integer> ends = new ArrayList<Integer>();
-		exprs.add(parseMulDivExpression());
-		
-		while(index < tokens.size() && isAddSubTok(tokens.get(index))) {
-			Token token = tokens.get(index);
-			match(token.getClass());
-			ops.add(addSubOp(token));
-			exprs.add(parseMulDivExpression());	
-			ends.add(index-1);
-		}
-		
-		Expr result = exprs.get(0);
-		
-		for(int i=1;i<exprs.size();++i) {
-			Expr rhs = exprs.get(i);
-			Expr.BOp bop = ops.get(i-1);			
-			result = new Expr.BinOp(bop, result, rhs,  sourceAttr(start,
-					ends.get(i-1)));
-		}
-		
-		return result;
-	}		
-		
-	private static boolean isMulDivTok(Token t) {
-		return t instanceof Star || t instanceof RightSlash || t instanceof Percent;
-	}
-	
-	private Expr.BOp mulDivOp(Token t) {
-		if(t instanceof Star) {
-			return Expr.BOp.MUL;
-		} else if(t instanceof RightSlash) {
-			return Expr.BOp.DIV;
-		} else {
-			return Expr.BOp.REM;
-		}
-	}
-	
-	private Expr parseMulDivExpression() {
-		int start = index;
-		ArrayList<Expr> exprs = new ArrayList<Expr>();
-		ArrayList<Expr.BOp> ops = new ArrayList<Expr.BOp>();
-		ArrayList<Integer> ends = new ArrayList<Integer>();
-		exprs.add(parseCastExpression());
-		
-		while(index < tokens.size() && isMulDivTok(tokens.get(index))) {
-			Token token = tokens.get(index);
-			match(token.getClass());
-			ops.add(mulDivOp(token));
-			exprs.add(parseCastExpression());	
-			ends.add(index);
-		}
-		
-		Expr result = exprs.get(0);
-		
-		for(int i=1;i<exprs.size();++i) {
-			Expr rhs = exprs.get(i);
-			Expr.BOp bop = ops.get(i-1);			
-			result = new Expr.BinOp(bop, result, rhs,  sourceAttr(start,
-					ends.get(i-1)));
-		}
-		
-		return result;		
-	}	
-	
-	private Expr parseCastExpression() {
-		Token lookahead = tokens.get(index);
-		if(lookahead instanceof LeftBrace) {
-			int start = index;
-			try {
-				match(LeftBrace.class);
-				UnresolvedType type = parseType();
-				match(RightBrace.class);
-				Expr expr = parseIndexTerm();
-				return new Expr.Convert(type, expr, sourceAttr(start,
-						index - 1));
-			} catch(SyntaxError e) {
-				// ok, failed parsing the cast expression ... cannot be a cast
-				// then!  restart assuming just an index term...
-				index = start;
-			}
-		} 
-		return parseIndexTerm();		
-	}
-	
-	private Expr parseIndexTerm() {
-		checkNotEof();
-		int start = index;
-		Expr lhs = parseTerm();
-		
-		if(index < tokens.size()) {
-			Token lookahead = tokens.get(index);
-
-			while (lookahead instanceof LeftSquare 
-					|| lookahead instanceof Dot
-					|| lookahead instanceof Question		
-					|| lookahead instanceof Shreak
-					|| lookahead instanceof RightArrow
-					|| lookahead instanceof LeftBrace) {				
-				if(lookahead instanceof LeftSquare) {
-					match(LeftSquare.class);				
-
-					lookahead = tokens.get(index);
-
-					if (lookahead instanceof DotDot) {
-						// this indicates a sublist without a starting expression;
-						// hence, start point defaults to zero
-						match(DotDot.class);
-
-						lookahead = tokens.get(index);
-						Expr end = parseAddSubExpression();
-						match(RightSquare.class);
-						return new Expr.SubList(lhs, new Expr.Constant(
-								Value.V_INTEGER(BigInteger.ZERO), sourceAttr(
-										start, index - 1)), end, sourceAttr(
-								start, index - 1));
-					}
-
-					Expr rhs = parseAddSubExpression();
-
-					lookahead = tokens.get(index);
-					if(lookahead instanceof DotDot) {					
-						match(DotDot.class);
-
-						lookahead = tokens.get(index);
-						Expr end;
-						if(lookahead instanceof RightSquare) {
-							// In this case, no end of the slice has been provided.
-							// Therefore, it is taken to be the length of the source
-							// expression.						
-							end = new Expr.LengthOf(lhs, lhs
-									.attribute(Attribute.Source.class));
-						} else {
-							end = parseBitwiseExpression(false);						
-						}
-						match(RightSquare.class);
-						lhs = new Expr.SubList(lhs, rhs, end, sourceAttr(start,
-								index - 1));
-					} else {
-						match(RightSquare.class);							
-						lhs = new Expr.IndexOf(lhs, rhs, sourceAttr(start,
-								index - 1));
-					}
-				} else if(lookahead instanceof Dot || lookahead instanceof RightArrow) {				
-					if(lookahead instanceof Dot) {
-						match(Dot.class);
-					} else {
-						match(RightArrow.class);
-						lhs = new Expr.Dereference(lhs,sourceAttr(start,index - 1));	
-					}
-					int tmp = index;
-					String name = matchIdentifier().text; 	
-					if(index < tokens.size() && tokens.get(index) instanceof LeftBrace) {
-						// this indicates a method invocation.
-						index = tmp; // slight backtrack
-						Expr.AbstractInvoke<?> ivk = parseInvokeExpr();							
-						lhs = new Expr.AbstractInvoke(ivk.name, lhs, ivk.arguments,
-								true, sourceAttr(
-										start, index - 1));				
-					} else {
-						lhs =  new Expr.AbstractDotAccess(lhs, name, sourceAttr(start,index - 1));
-					}
-				} else if(lookahead instanceof Question) {
-					match(Question.class);								 						
-					Expr.AbstractInvoke<?> ivk = parseInvokeExpr();							
-					lhs = new Expr.AbstractInvoke(ivk.name, lhs, ivk.arguments,
-							true, sourceAttr(
-									start, index - 1));								
-				} else {
-					match(Shreak.class);								 						
-					Expr.AbstractInvoke<?> ivk = parseInvokeExpr();							
-					lhs = new Expr.AbstractInvoke(ivk.name, lhs, ivk.arguments,
-							false, sourceAttr(
-									start, index - 1));								
-				}
-				if(index < tokens.size()) {
-					lookahead = tokens.get(index);	
-				} else {
-					lookahead = null;
-				}
-			}
-		}
-		
-		return lhs;		
-	}
-		
-	private Expr parseTerm() {		
-		checkNotEof();		
-		
-		int start = index;
-		Token token = tokens.get(index);		
-		
-		if(token instanceof LeftBrace) {
-			match(LeftBrace.class);
-			
-			checkNotEof();			
-			Expr v = parseTupleExpression();			
-			
-			checkNotEof();
-			token = tokens.get(index);			
-			match(RightBrace.class);
-			return v;			 		
-		} else if(token instanceof Star) {
-			// this indicates a process dereference
-			match(Star.class);
-			
-			Expr e = parseTerm();
-			return new Expr.Dereference(e, sourceAttr(start,
-					index - 1));
-		} else if ((index + 1) < tokens.size()
-				&& token instanceof Identifier
-				&& tokens.get(index + 1) instanceof LeftBrace) {				
-			// must be a method invocation			
-			return parseInvokeExpr();
-		} else if (token.text.equals("null")) {
-			matchKeyword("null");			
-			return new Expr.Constant(Value.V_NULL,
-					sourceAttr(start, index - 1));
-		} else if (token.text.equals("true")) {
-			matchKeyword("true");			
-			return new Expr.Constant(Value.V_BOOL(true),
-					sourceAttr(start, index - 1));
-		} else if (token.text.equals("false")) {	
-			matchKeyword("false");
-			return new Expr.Constant(Value.V_BOOL(false),
-					sourceAttr(start, index - 1));			
-		} else if(token.text.equals("new")) {
-			return parseNew();			
-		} else if (token instanceof Identifier) {
-			return new Expr.AbstractVariable(matchIdentifier().text, sourceAttr(start,
-					index - 1));			
-		} else if (token instanceof WhileyLexer.Byte) {			
-			byte val = match(WhileyLexer.Byte.class).value;
-			return new Expr.Constant(Value.V_BYTE(val), sourceAttr(start, index - 1));
-		} else if (token instanceof Char) {			
-			char val = match(Char.class).value;
-			return new Expr.Constant(Value.V_CHAR(val), sourceAttr(start, index - 1));
-		} else if (token instanceof Int) {			
-			BigInteger val = match(Int.class).value;
-			return new Expr.Constant(Value.V_INTEGER(val), sourceAttr(start, index - 1));
-		} else if (token instanceof Real) {
-			BigRational val = match(Real.class).value;
-			return new Expr.Constant(Value.V_RATIONAL(val), sourceAttr(start,
-					index - 1));			
-		} else if (token instanceof Strung) {
-			return parseString();
-		} else if (token instanceof Minus) {
-			return parseNegation();
-		} else if (token instanceof Bar) {
-			return parseLengthOf();
-		} else if (token instanceof LeftSquare) {
-			return parseListVal();
-		} else if (token instanceof LeftCurly) {
-			return parseSetVal();
-		} else if (token instanceof EmptySet) {
-			match(EmptySet.class);
-			return new Expr.Constant(Value.V_SET(new ArrayList<Value>()),
-					sourceAttr(start, index - 1));
-		} else if (token instanceof Shreak) {
-			match(Shreak.class);
-			return new Expr.UnOp(Expr.UOp.NOT, parseIndexTerm(),
-					sourceAttr(start, index - 1));
-		} else if (token instanceof Tilde) {
-			match(Tilde.class);
-			return new Expr.UnOp(Expr.UOp.INVERT, parseIndexTerm(),
-					sourceAttr(start, index - 1));
-		} else if (token instanceof Ampersand) {
-		      return parseFunVal();
-	    }
-		syntaxError("unrecognised term (" + token.text + ")",token);
-		return null;		
-	}
-	
-	private Expr parseFunVal() {
-		int start = index;
-		match(Ampersand.class);
-		String funName = matchIdentifier().text;
-		ArrayList<UnresolvedType> paramTypes = null;
-
-		if (tokens.get(index) instanceof LeftBrace) {
-			// parse parameter types
-			paramTypes = new ArrayList<UnresolvedType>();
-			match(LeftBrace.class);
-			boolean firstTime = true;
-			while (index < tokens.size()
-					&& !(tokens.get(index) instanceof RightBrace)) {
-				if (!firstTime) {
-					match(Comma.class);
-				}
-				firstTime = false;
-				UnresolvedType ut = parseType();
-				paramTypes.add(ut);
-			}
-			match(RightBrace.class);
-		}
-		return new Expr.AbstractFunctionOrMethodOrMessage(funName, paramTypes, sourceAttr(start, index - 1));			
-	}
-
-	private Expr.New parseNew() {
-		int start = index;
-		matchKeyword("new");
-		
-		Expr state = parseBitwiseExpression(false);
-		return new Expr.New(state, sourceAttr(start,index - 1));
-	}
-	
-	private Expr parseListVal() {
-		int start = index;
-		ArrayList<Expr> exprs = new ArrayList<Expr>();
-		match(LeftSquare.class);
-		
-		boolean firstTime = true;
-		checkNotEof();
-		Token token = tokens.get(index);
-		while(!(token instanceof RightSquare)) {
-			if(!firstTime) {
-				match(Comma.class);
-				
-			}
-			firstTime=false;
-			exprs.add(parseCondition(false));
-			
-			checkNotEof();
-			token = tokens.get(index);
-		}
-		match(RightSquare.class);
-		return new Expr.List(exprs, sourceAttr(start, index - 1));
-	}
-	
-	private Expr.Comprehension parseQuantifierSet() {
-		int start = index;		
-		match(LeftCurly.class);
-		
-		Token token = tokens.get(index);			
-		boolean firstTime = true;						
-		List<Pair<String,Expr>> srcs = new ArrayList<Pair<String,Expr>>();
-		HashSet<String> vars = new HashSet<String>();
-		while(!(token instanceof Bar)) {			
-			if(!firstTime) {
-				match(Comma.class);			
-			}
-			firstTime=false;
-			Identifier id = matchIdentifier();
-			
-			String var = id.text;
-			if(vars.contains(var)) {
-				syntaxError(
-						"variable "
-								+ var
-								+ " cannot have multiple source collections",
-						id);
-			} else {
-				vars.add(var);
-			}
-			match(WhileyLexer.ElemOf.class);
-			
-			Expr src = parseConditionExpression(true);			
-			srcs.add(new Pair(var,src));
-			
-			checkNotEof();
-			token = tokens.get(index);
-		}
-		match(Bar.class);		
-		Expr condition = parseCondition(false);
-		
-		match(RightCurly.class);
-		return new Expr.Comprehension(Expr.COp.SETCOMP, null, srcs, condition,
-				sourceAttr(start, index - 1));
-	}
-	
-	private Expr parseSetVal() {
-		int start = index;		
-		match(LeftCurly.class);
-		
-		ArrayList<Expr> exprs = new ArrayList<Expr>();	
-		Token token = tokens.get(index);
-		
-		if(token instanceof RightCurly) {
-			match(RightCurly.class);			
-			// empty set definition
-			Value v = Value.V_SET(Collections.EMPTY_LIST); 
-			return new Expr.Constant(v, sourceAttr(start, index - 1));
-		} else if(token instanceof StrongRightArrow) {
-			match(StrongRightArrow.class);		
-			match(RightCurly.class);			
-			// empty dictionary definition
-			Value v = Value.V_DICTIONARY(Collections.EMPTY_SET); 
-			return new Expr.Constant(v, sourceAttr(start, index - 1));
-		}
-		
-		// NOTE. need to indicate this is the start of a set expression. This is
-		// necessary to ensure that the <code|</code> operator is not consumed
-		// as a bitwise or.
-		exprs.add(parseCondition(true)); 
-		
-		
-		boolean setComp = false;
-		boolean firstTime = false;
-		if (index < tokens.size() && tokens.get(index) instanceof Bar) { 
-			// this is a set comprehension
-			setComp=true;
-			match(Bar.class);
-			firstTime=true;
-		} else if(index < tokens.size() && tokens.get(index) instanceof StrongRightArrow) {
-			// this is a dictionary constructor					
-			return parseDictionaryVal(start,exprs.get(0));
-		} else if (index < tokens.size() && tokens.get(index) instanceof Colon
-				&& exprs.get(0) instanceof Expr.AbstractVariable) {
-			// this is a record constructor
-			Expr.AbstractVariable v = (Expr.AbstractVariable)exprs.get(0); 
-			return parseRecordVal(start,v.var);
-		}
-		
-		checkNotEof();
-		token = tokens.get(index);
-		while(!(token instanceof RightCurly)) {						
-			if(!firstTime) {
-				match(Comma.class);				
-			}
-			firstTime=false;
-			exprs.add(parseCondition(false));
-			
-			checkNotEof();
-			token = tokens.get(index);
-		}
-		match(RightCurly.class);
-		
-		if(setComp) {
-			Expr value = exprs.get(0);
-			List<Pair<String,Expr>> srcs = new ArrayList<Pair<String,Expr>>();
-			HashSet<String> vars = new HashSet<String>();
-			Expr condition = null;			
-			
-			for(int i=1;i!=exprs.size();++i) {
-				Expr v = exprs.get(i);				
-				if(v instanceof Expr.BinOp) {
-					Expr.BinOp eof = (Expr.BinOp) v;					
-					if (eof.op == Expr.BOp.ELEMENTOF
-							&& eof.lhs instanceof Expr.AbstractVariable) {
-						String var = ((Expr.AbstractVariable) eof.lhs).var;
-						if (vars.contains(var)) {
-							syntaxError(
-									"variable "
-											+ var
-											+ " cannot have multiple source collections",
-									v);
-						}
-						vars.add(var);
-						srcs.add(new Pair<String,Expr>(var,  eof.rhs));
-						continue;
-					} 					
-				} 
-				
-				if((i+1) == exprs.size()) {
-					condition = v;					
-				} else {
-					syntaxError("condition expected",v);
-				}
-			}			
-			return new Expr.Comprehension(Expr.COp.SETCOMP, value, srcs,
-					condition, sourceAttr(start, index - 1));
-		} else {	
-			return new Expr.Set(exprs, sourceAttr(start, index - 1));
-		}
-	}
-	
-	private Expr parseDictionaryVal(int start, Expr key) {
-		ArrayList<Pair<Expr,Expr>> pairs = new ArrayList<Pair<Expr,Expr>>();		
-		match(StrongRightArrow.class);
-		Expr value = parseCondition(false);	
-		pairs.add(new Pair<Expr,Expr>(key,value));
-		
-		Token token = tokens.get(index);		
-		while(!(token instanceof RightCurly)) {									
-			match(Comma.class);
-			
-			key = parseCondition(false);
-			match(StrongRightArrow.class);
-			value = parseCondition(false);
-			pairs.add(new Pair<Expr,Expr>(key,value));
-			
-			checkNotEof();
-			token = tokens.get(index);
-		}
-		match(RightCurly.class);
-		return new Expr.Dictionary(pairs,sourceAttr(start, index - 1));
-	}
-	
-	private Expr parseRecordVal(int start, String ident) {
-
-		// this indicates a record value.				
-		match(Colon.class);
-		
-		Expr e = parseBitwiseExpression(false);
-		
-		
-		HashMap<String,Expr> exprs = new HashMap<String,Expr>();
-		exprs.put(ident, e);
-		checkNotEof();
-		Token token = tokens.get(index);
-		while(!(token instanceof RightCurly)) {			
-			match(Comma.class);
-			
-			checkNotEof();
-			token = tokens.get(index);			
-			Identifier n = matchIdentifier();
-
-			if(exprs.containsKey(n.text)) {
-				syntaxError("duplicate tuple key",n);
-			}
-
-			match(Colon.class);
-			
-			e = parseBitwiseExpression(false);				
-			exprs.put(n.text,e);
-			checkNotEof();
-			token = tokens.get(index);					
-		} 
-		match(RightCurly.class);
-
-		return new Expr.Record(exprs,sourceAttr(start, index - 1));
-	} 
-	
-	private Expr parseLengthOf() {
-		int start = index;
-		match(Bar.class);
-		
-		Expr e = parseIndexTerm();
-		
-		match(Bar.class);
-		return new Expr.LengthOf(e, sourceAttr(start, index - 1));
-	}
-
-	private Expr parseNegation() {
-		int start = index;
-		match(Minus.class);
-		
-		Expr e = parseIndexTerm();
-		
-		if(e instanceof Expr.Constant) {
-			Expr.Constant c = (Expr.Constant) e;
-			if (c.value instanceof Value.Rational) {
-				BigRational br = ((Value.Rational) c.value).value;
-				return new Expr.Constant(Value.V_RATIONAL(br.negate()),
-						sourceAttr(start, index));
-			}
-		} 
-		
-		return new Expr.UnOp(Expr.UOp.NEG, e, sourceAttr(start, index));		
-	}
-
-	private Expr.AbstractInvoke parseInvokeExpr() {		
-		int start = index;
-		Identifier name = matchIdentifier();		
-		match(LeftBrace.class);
-		
-		boolean firstTime=true;
-		ArrayList<Expr> args = new ArrayList<Expr>();
-		while (index < tokens.size()
-				&& !(tokens.get(index) instanceof RightBrace)) {
-			if(!firstTime) {
-				match(Comma.class);
-				
-			} else {
-				firstTime=false;
-			}			
-			Expr e = parseBitwiseExpression(false);
-			
-			args.add(e);		
-		}
-		match(RightBrace.class);		
-		return new Expr.AbstractInvoke(name.text, null, args, false, sourceAttr(start,index-1));
-	}
-	
-	private Expr parseString() {
-		int start = index;
-		String s = match(Strung.class).string;
-		Value.Strung str = Value.V_STRING(s);
-		return new Expr.Constant(str, sourceAttr(start, index - 1));
-	}
-	
-	private UnresolvedType parseType() {
-		int start = index;
-				
-		UnresolvedType t = parseUnionIntersectionType();
-		
-		if ((index + 1) < tokens.size()
-				&& tokens.get(index) instanceof ColonColon
-				&& tokens.get(index + 1) instanceof LeftBrace) {
-			// this is a headless method type
-
-			match(ColonColon.class);
-			match(LeftBrace.class);
-			ArrayList<UnresolvedType> types = new ArrayList<UnresolvedType>();
-			boolean firstTime = true;
-			while (index < tokens.size()
-					&& !(tokens.get(index) instanceof RightBrace)) {
-				if (!firstTime) {
-					match(Comma.class);
-				}
-				firstTime = false;
-				types.add(parseType());
-			}
-			match(RightBrace.class);
-			return new UnresolvedType.Method(t, null, types, sourceAttr(start, index - 1));
-		} else if (index < tokens.size() && tokens.get(index) instanceof LeftBrace) {
-			// this is a function type type
-			match(LeftBrace.class);
-			ArrayList<UnresolvedType> types = new ArrayList<UnresolvedType>();
-			boolean firstTime = true;
-			while (index < tokens.size()
-					&& !(tokens.get(index) instanceof RightBrace)) {
-				if (!firstTime) {
-					match(Comma.class);
-				}
-				firstTime = false;
-				types.add(parseType());
-			}
-			match(RightBrace.class);
-			UnresolvedType receiver = null;
-			if (index < tokens.size() && (tokens.get(index) instanceof ColonColon)) {				
-				// this indicates a method type								
-				if(types.size() != 1) {
-					syntaxError("receiver type required for method type",tokens.get(index));
-				} else {
-					receiver = types.get(0);
-					types.clear();
-				}
-				match(ColonColon.class);
-				match(LeftBrace.class);
-				firstTime = true;
-				while (index < tokens.size()
-						&& !(tokens.get(index) instanceof RightBrace)) {
-					if (!firstTime) {
-						match(Comma.class);
-					}
-					firstTime = false;
-					types.add(parseType());
-				}
-				match(RightBrace.class);
-			}
-			if(receiver == null) {
-				return new UnresolvedType.Function(t, null, types, sourceAttr(start, index - 1));
-			} else {
-				return new UnresolvedType.Message(receiver, t, null, types, sourceAttr(start, index - 1));
-			}
-		} else {
-			return t;
-		}
-	}
-	
-	private UnresolvedType parseUnionIntersectionType() {
-		int start = index;
-		UnresolvedType t = parseNegationType();
-		// Now, attempt to look for negation, union or intersection types.
-		if (index < tokens.size() && tokens.get(index) instanceof Bar) {
-			// this is a union type
-			ArrayList<UnresolvedType.NonUnion> types = new ArrayList<UnresolvedType.NonUnion>();
-			types.add((UnresolvedType.NonUnion) t);
-			while (index < tokens.size() && tokens.get(index) instanceof Bar) {
-				match(Bar.class);
-				// the following is needed because the lexer filter cannot
-				// distinguish between a lengthof operator, and union type.
-				skipWhiteSpace();
-				t = parseNegationType();
-				types.add((UnresolvedType.NonUnion) t);
-			}
-			return new UnresolvedType.Union(types, sourceAttr(start, index - 1));
-		} else if (index < tokens.size()
-				&& tokens.get(index) instanceof Ampersand) {
-			// this is an intersection type
-			ArrayList<UnresolvedType> types = new ArrayList<UnresolvedType>();
-			types.add(t);
-			while (index < tokens.size()
-					&& tokens.get(index) instanceof Ampersand) {
-				match(Ampersand.class);
-				// the following is needed because the lexer filter cannot
-				// distinguish between a lengthof operator, and union type.
-				skipWhiteSpace();
-				t = parseNegationType();
-				types.add(t);
-			}
-			return new UnresolvedType.Intersection(types, sourceAttr(start,
-					index - 1));
-		} else {
-			return t;
-		}
-	}
-	
-	private UnresolvedType parseNegationType() {
-		int start = index;				
-		if (index < tokens.size() && tokens.get(index) instanceof Shreak) {			
-			// this is a negation type
-			match(Shreak.class);
-			return new UnresolvedType.Not(parseNegationType(),sourceAttr(start, index - 1));
-		} else {
-			return parseBraceType();
-		}
-	}
-	
-	private UnresolvedType parseBraceType() {			
-		if (index < tokens.size() && tokens.get(index) instanceof LeftBrace) {
-			// tuple type or bracketed type
-			int start = index;
-			match(LeftBrace.class);
-			UnresolvedType t = parseType();
-			skipWhiteSpace();
-			if (index < tokens.size() && tokens.get(index) instanceof Comma) {
-				// tuple type
-				ArrayList<UnresolvedType> types = new ArrayList<UnresolvedType>();
-				types.add(t);				
-				while (index < tokens.size()
-						&& tokens.get(index) instanceof Comma) {					
-					match(Comma.class);
-					types.add(parseType());
-					skipWhiteSpace();
-				}
-				match(RightBrace.class);
-				return new UnresolvedType.Tuple(types, sourceAttr(start, index - 1));
-			} else {
-				// bracketed type
-				match(RightBrace.class);
-				return t;
-			}			
-		} else {
-			return parseBaseType();
-		}
-	}
-	
-	private UnresolvedType parseBaseType() {				
-		checkNotEof();
-		int start = index;
-		Token token = tokens.get(index);
-		UnresolvedType t;
-		
-		if(token.text.equals("any")) {
-			matchKeyword("any");
-			t = new UnresolvedType.Any(sourceAttr(start,index-1));
-		} else if(token.text.equals("null")) {
-			matchKeyword("null");
-			t = new UnresolvedType.Null(sourceAttr(start,index-1));
-		} else if(token.text.equals("byte")) {
-			matchKeyword("byte");			
-			t = new UnresolvedType.Byte(sourceAttr(start,index-1));
-		} else if(token.text.equals("char")) {
-			matchKeyword("char");			
-			t = new UnresolvedType.Char(sourceAttr(start,index-1));
-		} else if(token.text.equals("int")) {
-			matchKeyword("int");			
-			t = new UnresolvedType.Int(sourceAttr(start,index-1));
-		} else if(token.text.equals("real")) {
-			matchKeyword("real");
-			t = new UnresolvedType.Real(sourceAttr(start,index-1));
-		} else if(token.text.equals("string")) {
-			matchKeyword("string");
-			t = new UnresolvedType.Strung(sourceAttr(start,index-1));
-		} else if(token.text.equals("void")) {
-			matchKeyword("void");
-			t = new UnresolvedType.Void(sourceAttr(start,index-1));
-		} else if(token.text.equals("bool")) {
-			matchKeyword("bool");
-			t = new UnresolvedType.Bool(sourceAttr(start,index-1));
-		} else if(token.text.equals("ref")) {
-			matchKeyword("ref");
-			t = new UnresolvedType.Reference(parseType(),sourceAttr(start,index-1));			
-		} else if(token instanceof LeftBrace) {
-			match(LeftBrace.class);
-			
-			ArrayList<UnresolvedType> types = new ArrayList<UnresolvedType>();
-			types.add(parseType());
-			match(Comma.class);
-			
-			types.add(parseType());
-			checkNotEof();
-			token = tokens.get(index);
-			while(!(token instanceof RightBrace)) {
-				match(Comma.class);
-				
-				types.add(parseType());
-				checkNotEof();
-				token = tokens.get(index);
-			}
-			match(RightBrace.class);
-			return new UnresolvedType.Tuple(types);
-		} else if(token instanceof LeftCurly) {		
-			match(LeftCurly.class);
-			
-			t = parseType();			
-			
-			checkNotEof();
-			if(tokens.get(index) instanceof RightCurly) {
-				// set type
-				match(RightCurly.class);
-				t = new UnresolvedType.Set(t,sourceAttr(start,index-1));
-			} else if(tokens.get(index) instanceof StrongRightArrow) {
-				// map type
-				match(StrongRightArrow.class);
-				UnresolvedType v = parseType();			
-				match(RightCurly.class);
-				t = new UnresolvedType.Dictionary(t,v,sourceAttr(start,index-1));				
-			} else {				
-				// record type
-				HashMap<String,UnresolvedType> types = new HashMap<String,UnresolvedType>();
-				Token n = matchIdentifier();				
-				if(types.containsKey(n)) {
-					syntaxError("duplicate record key",n);
-				}
-				types.put(n.text, t);
-				
-				checkNotEof();
-				token = tokens.get(index);
-				boolean isOpen = false;
-				
-				while(!(token instanceof RightCurly)) {
-					match(Comma.class);
-					
-					checkNotEof();
-					token = tokens.get(index);
-					
-					if(token instanceof DotDotDot) {
-						// special case indicates an open record
-						match(DotDotDot.class);
-						isOpen = true;
-						break;
-					}
-					
-					UnresolvedType tmp = parseType();
-					
-					n = matchIdentifier();
-					
-					if(types.containsKey(n)) {
-						syntaxError("duplicate record key",n);
-					}								
-					types.put(n.text, tmp);					
-					checkNotEof();
-					token = tokens.get(index);								
-				}				
-							
-				match(RightCurly.class);
-				t = new UnresolvedType.Record(isOpen, types, sourceAttr(start,index-1));				
-			} 
-		} else if(token instanceof LeftSquare) {
-			match(LeftSquare.class);			
-			t = parseType();			
-			match(RightSquare.class);
-			t = new UnresolvedType.List(t,sourceAttr(start,index-1));
-		} else {		
-			ArrayList<String> names = new ArrayList<String>();
-			names.add(matchIdentifier().text);			
-			while(index < tokens.size() && tokens.get(index) instanceof Dot) {
-				match(Dot.class);
-				names.add(matchIdentifier().text);
-			}
-			t = new UnresolvedType.Nominal(names,sourceAttr(start,index-1));			
-		}		
-		
-		return t;
-	}		
-	
-	private void skipWhiteSpace() {
-		while (index < tokens.size() && isWhiteSpace(tokens.get(index))) {
-			index++;
-		}
-	}
-
-	private boolean isWhiteSpace(Token t) {
-		return t instanceof WhileyLexer.NewLine
-				|| t instanceof WhileyLexer.LineComment
-				|| t instanceof WhileyLexer.BlockComment
-				|| t instanceof WhileyLexer.Tabs;
-	}
-	
-	private void checkNotEof() {		
-		if (index >= tokens.size()) {
-			throw new SyntaxError("unexpected end-of-file", filename,
-					index - 1, index - 1);
-		}
-		return;
-	}
-	
-	private <T extends Token> T match(Class<T> c) {
-		checkNotEof();
-		Token t = tokens.get(index);
-		if (!c.isInstance(t)) {			
-			syntaxError("syntax error" , t);
-		}
-		index = index + 1;
-		return (T) t;
-	}
-	
-	private Identifier matchIdentifier() {
-		checkNotEof();
-		Token t = tokens.get(index);
-		if (t instanceof Identifier) {
-			Identifier i = (Identifier) t;
-			index = index + 1;
-			return i;
-		}
-		syntaxError("identifier expected", t);
-		return null; // unreachable.
-	}
-	
-	private Keyword matchKeyword(String keyword) {
-		checkNotEof();
-		Token t = tokens.get(index);
-		if (t instanceof Keyword) {
-			if (t.text.equals(keyword)) {
-				index = index + 1;
-				return (Keyword) t;
-			}
-		}
-		syntaxError("keyword " + keyword + " expected.", t);
-		return null;
-	}
-	
-	private void matchEndLine() {
-		while(index < tokens.size()) {
-			Token t = tokens.get(index++);
-			if(t instanceof NewLine) {
-				break;
-			} else if(!(t instanceof LineComment) && !(t instanceof BlockComment) &&!(t instanceof Tabs)) {
-				syntaxError("unexpected token encountered (" + t.text + ")",t);
-			}			
-		}
-	}
-	
-	private Attribute.Source sourceAttr(int start, int end) {		
-		Token t1 = tokens.get(start);				
-		Token t2 = tokens.get(end);
-		return new Attribute.Source(t1.start,t2.end(),t1.line);
-	}
-	
-	private void syntaxError(String msg, Expr e) {
-		Attribute.Source loc = e.attribute(Attribute.Source.class);
-		throw new SyntaxError(msg, filename, loc.start, loc.end);
-	}
-	
-	private void syntaxError(String msg, Token t) {
-		throw new SyntaxError(msg, filename, t.start, t.start + t.text.length() - 1);
-	}		
-}
+// Copyright (c) 2011, David J. Pearce (djp@ecs.vuw.ac.nz)
+// All rights reserved.
+//
+// Redistribution and use in source and binary forms, with or without
+// modification, are permitted provided that the following conditions are met:
+//    * Redistributions of source code must retain the above copyright
+//      notice, this list of conditions and the following disclaimer.
+//    * Redistributions in binary form must reproduce the above copyright
+//      notice, this list of conditions and the following disclaimer in the
+//      documentation and/or other materials provided with the distribution.
+//    * Neither the name of the <organization> nor the
+//      names of its contributors may be used to endorse or promote products
+//      derived from this software without specific prior written permission.
+//
+// THIS SOFTWARE IS PROVIDED BY THE COPYRIGHT HOLDERS AND CONTRIBUTORS "AS IS" AND
+// ANY EXPRESS OR IMPLIED WARRANTIES, INCLUDING, BUT NOT LIMITED TO, THE IMPLIED
+// WARRANTIES OF MERCHANTABILITY AND FITNESS FOR A PARTICULAR PURPOSE ARE
+// DISCLAIMED. IN NO EVENT SHALL DAVID J. PEARCE BE LIABLE FOR ANY
+// DIRECT, INDIRECT, INCIDENTAL, SPECIAL, EXEMPLARY, OR CONSEQUENTIAL DAMAGES
+// (INCLUDING, BUT NOT LIMITED TO, PROCUREMENT OF SUBSTITUTE GOODS OR SERVICES;
+// LOSS OF USE, DATA, OR PROFITS; OR BUSINESS INTERRUPTION) HOWEVER CAUSED AND
+// ON ANY THEORY OF LIABILITY, WHETHER IN CONTRACT, STRICT LIABILITY, OR TORT
+// (INCLUDING NEGLIGENCE OR OTHERWISE) ARISING IN ANY WAY OUT OF THE USE OF THIS
+// SOFTWARE, EVEN IF ADVISED OF THE POSSIBILITY OF SUCH DAMAGE.
+
+package wyc.stages;
+
+import java.io.*;
+import java.math.BigInteger;
+import java.util.*;
+
+import wybs.lang.Path;
+import wybs.lang.SyntaxError;
+import wybs.util.Trie;
+import wyc.lang.*;
+import wyc.lang.WhileyFile.*;
+import wyc.util.*;
+import wyil.lang.*;
+import wyil.util.*;
+import wyjc.runtime.BigRational;
+import wyjvm.lang.Bytecode;
+
+import static wyc.stages.WhileyLexer.*;
+
+/**
+ * Convert a list of tokens into an Abstract Syntax Tree (AST) representing the
+ * original source file in question. No effort is made to check whether or not
+ * the generated tree is syntactically correct. Subsequent stages of the
+ * compiler are responsible for doing this.
+ * 
+ * @author David J. Pearce
+ * 
+ */
+public final class WhileyParser {
+	private String filename;
+	private ArrayList<Token> tokens;	
+	private int index;
+	
+	public WhileyParser(String filename, List<Token> tokens) {
+		this.filename = filename;
+		this.tokens = new ArrayList<Token>(tokens); 		
+	}
+	public WhileyFile read() {		
+		Path.ID pkg = parsePackage();
+
+		// Now, figure out module name from filename
+		String name = filename.substring(filename.lastIndexOf(File.separatorChar) + 1,filename.length()-7);		
+		WhileyFile wf = new WhileyFile(pkg.append(name),filename);
+		
+		while(index < tokens.size()) {			
+			Token t = tokens.get(index);
+			if (t instanceof NewLine || t instanceof LineComment|| t instanceof BlockComment) {
+				matchEndLine();
+			} else if(t instanceof Keyword) {
+				Keyword k = (Keyword) t;
+				if(k.text.equals("import")) {					
+					parseImport(wf);
+				} else {
+					List<Modifier> modifiers = parseModifiers();
+					
+					t = tokens.get(index);
+					
+					if (t.text.equals("define")) {
+						parseDefType(modifiers, wf);
+					} else {
+						parseFunctionOrMethodOrMessage(modifiers, wf);
+					} 
+				}
+			} else {
+				parseFunctionOrMethodOrMessage(new ArrayList<Modifier>(),wf);				
+			}			
+		}
+		
+		return wf;
+	}
+	
+	private Trie parsePackage() {
+		
+		while (index < tokens.size()
+				&& (tokens.get(index) instanceof LineComment || tokens.get(index) instanceof NewLine)) {			
+			parseSkip();
+		}
+		
+		Trie pkg = Trie.ROOT;
+		
+		if(index < tokens.size() && tokens.get(index).text.equals("package")) {			
+			matchKeyword("package");
+			
+			pkg = pkg.append(matchIdentifier().text);
+						
+			while (index < tokens.size() && tokens.get(index) instanceof Dot) {
+				match(Dot.class);
+				pkg = pkg.append(matchIdentifier().text);
+			}
+
+			matchEndLine();
+			return pkg;
+		} else {
+			return pkg; // no package
+		}
+	}
+	
+	private void parseImport(WhileyFile wf) {
+		int start = index;
+		matchKeyword("import");
+		
+		// first, check if from is used
+		String name = null;
+		if ((index + 1) < tokens.size()
+				&& tokens.get(index + 1).text.equals("from")) {
+			Token t = tokens.get(index);
+			if (t.text.equals("*")) {
+				match(Star.class);
+				name = "*";
+			} else {
+				name = matchIdentifier().text;
+			}
+			matchIdentifier();
+		}
+				
+		Trie filter = Trie.ROOT.append(matchIdentifier().text);
+		
+		while (index < tokens.size()) {
+			Token lookahead = tokens.get(index);
+			if(lookahead instanceof Dot) {
+				match(Dot.class);							
+			} else if(lookahead instanceof DotDot) {
+				match(DotDot.class);
+				filter = filter.append("**");
+			} else {
+				break;
+			}
+			
+			if(index < tokens.size()) {
+				Token t = tokens.get(index);
+				if(t.text.equals("*")) {
+					match(Star.class);
+					filter = filter.append("*");	
+				} else {
+					filter = filter.append(matchIdentifier().text);
+				}
+			}
+		}
+							
+		int end = index;
+		matchEndLine();
+		
+		wf.add(new Import(filter, name, sourceAttr(start,
+				end - 1)));
+	}
+	
+	private void parseFunctionOrMethodOrMessage(List<Modifier> modifiers, WhileyFile wf) {			
+		int start = index;		
+		UnresolvedType ret = parseType();				
+		// FIXME: potential bug here at end of file		
+		UnresolvedType receiver = null;
+		boolean method = false;
+		boolean message = false;	
+		
+		if(tokens.get(index) instanceof ColonColon) {
+			// headless method
+			method = true;
+			match(ColonColon.class);
+		} else if(tokens.get(index+1) instanceof ColonColon) {
+			message = true;
+			receiver = parseType();			
+			match(ColonColon.class);							
+		}
+		
+		Identifier name = matchIdentifier();						
+		
+		match(LeftBrace.class);		
+		
+		// Now build up the parameter types
+		List<Parameter> paramTypes = new ArrayList();
+		HashSet<String> paramNames = new HashSet<String>();
+		boolean firstTime=true;		
+		while (index < tokens.size()
+				&& !(tokens.get(index) instanceof RightBrace)) {
+			if (!firstTime) {
+				match(Comma.class);
+			}
+			firstTime = false;
+			int pstart = index;
+			UnresolvedType t = parseType();
+			Identifier n = matchIdentifier();
+			if(paramNames.contains(n.text)) {
+				syntaxError("duplicate parameter name",n);
+			} else if(!n.text.equals("$") && !n.text.equals("this")){
+				paramNames.add(n.text);
+			} else {
+				syntaxError("parameter name not permitted",n);
+			}
+			paramTypes.add(wf.new Parameter(t, n.text, sourceAttr(pstart,
+					index - 1)));
+		}
+		
+		match(RightBrace.class);	
+		Pair<Expr,Expr> conditions = parseRequiresEnsures();	
+		UnresolvedType throwType = parseThrowsClause();
+		match(Colon.class);
+		int end = index;
+		matchEndLine();
+		
+		List<Stmt> stmts = parseBlock(1);
+		Declaration declaration;
+		if(message) {
+			declaration = wf.new Message(modifiers, name.text, receiver, ret, paramTypes,
+					conditions.first(), conditions.second(), throwType, stmts,
+					sourceAttr(start, end - 1));
+		} else if(method) {
+			declaration = wf.new Method(modifiers, name.text, ret, paramTypes,
+					conditions.first(), conditions.second(), throwType, stmts,
+					sourceAttr(start, end - 1));
+		}else {
+			declaration = wf.new Function(modifiers, name.text, ret, paramTypes,
+					conditions.first(), conditions.second(), throwType, stmts,
+					sourceAttr(start, end - 1));
+		}
+		wf.add(declaration);
+	}
+	
+	private void parseDefType(List<Modifier> modifiers, WhileyFile wf) {		
+		int start = index; 
+		matchKeyword("define");
+		
+		Identifier name = matchIdentifier();		
+		
+		matchKeyword("as");
+		
+		int mid = index;
+		
+		// At this point, there are two possibilities. Either we have a type
+		// constructor, or we have an expression (which should correspond to a
+		// constant).
+		
+		try {			
+			UnresolvedType t = parseType();	
+			Expr constraint = null;
+			if (index < tokens.size() && tokens.get(index).text.equals("where")) {
+				// this is a constrained type
+				matchKeyword("where");
+				
+				constraint = parseCondition(false);
+			}
+			int end = index;			
+			matchEndLine();			
+			Declaration declaration = wf.new TypeDef(modifiers, t, name.text, constraint, sourceAttr(start,end-1));
+			wf.add(declaration);
+			return;
+		} catch(Exception e) {}
+		
+		// Ok, failed parsing type constructor. So, backtrack and try for
+		// expression.
+		index = mid;		
+		Expr e = parseCondition(false);
+		int end = index;
+		matchEndLine();		
+		Declaration declaration = wf.new Constant(modifiers, e, name.text, sourceAttr(start,end-1));
+		wf.add(declaration);
+	}
+	
+	private List<Modifier> parseModifiers() {
+		ArrayList<Modifier> mods = new ArrayList<Modifier>();
+		Token lookahead;
+		while (index < tokens.size()
+				&& isModifier((lookahead = tokens.get(index)))) {
+			if(lookahead.text.equals("public")) {
+				mods.add(Modifier.PUBLIC);
+			} else if(lookahead.text.equals("native")) {
+				mods.add(Modifier.NATIVE);
+			} else if(lookahead.text.equals("export")) {
+				mods.add(Modifier.EXPORT);
+			} 
+			index = index + 1;
+		}
+		return mods;
+	}
+	
+	private String[] modifiers = {
+			"public",
+			"export",
+			"native"			
+	};
+	
+	private boolean isModifier(Token tok) {
+		for(String m : modifiers) {
+			if(tok.text.equals(m)) {
+				return true;
+			}
+		}
+		return false;
+	}
+	
+	private List<Stmt> parseBlock(int indent) {
+		Tabs tabs = null;
+		
+		tabs = getIndent();
+		
+		ArrayList<Stmt> stmts = new ArrayList<Stmt>();
+		while (tabs != null && tabs.ntabs == indent && ++index < tokens.size()) {
+			stmts.add(parseStatement(indent));
+			tabs = getIndent();
+		}
+		
+		return stmts;
+	}
+	
+	private void parseIndent(int indent) {
+		if(index < tokens.size()) {
+			Token t = tokens.get(index);
+			if(t instanceof Tabs && ((Tabs)t).ntabs == indent) {
+				index = index + 1;	
+			} else {
+				syntaxError("unexpected end-of-block",t);	
+			}
+		} else {
+			throw new SyntaxError("unexpected end-of-file",filename,index,index);
+		}		
+	}
+	
+	private Tabs getIndent() {
+		// FIXME: there's still a bug here for empty lines with arbitrary tabs
+		if (index < tokens.size() && tokens.get(index) instanceof Tabs) {
+			return (Tabs) tokens.get(index);
+		} else if (index < tokens.size()
+				&& tokens.get(index) instanceof LineComment) {
+			// This indicates a completely empty line. In which case, we just
+			// ignore it.
+			matchEndLine();
+			return getIndent();
+		} else {
+			return null;
+		}
+	}
+	
+	private UnresolvedType parseThrowsClause() {
+		checkNotEof();
+		if (index < tokens.size() && tokens.get(index).text.equals("throws")) {
+			matchKeyword("throws");
+			return parseType();
+		}
+		return new UnresolvedType.Void();
+	}
+	private Pair<Expr, Expr> parseRequiresEnsures() {
+		
+		checkNotEof();
+		if (index < tokens.size() && tokens.get(index).text.equals("requires")) {
+			// this is a constrained type
+			matchKeyword("requires");
+			Expr pre = parseCondition(false);
+			Expr post = null;
+			if (index < tokens.size() && tokens.get(index) instanceof Comma) {
+				match(Comma.class);
+				matchKeyword("ensures");
+				post = parseCondition(false);
+			}
+			return new Pair<Expr, Expr>(pre, post);
+		} else if (index < tokens.size()
+				&& tokens.get(index).text.equals("ensures")) {
+			// this is a constrained type
+			matchKeyword("ensures");
+			return new Pair<Expr, Expr>(null, parseCondition(false));
+		} else {
+			return new Pair<Expr, Expr>(null, null);
+		}
+	}
+	
+	private Stmt parseStatement(int indent) {		
+		checkNotEof();
+		Token token = tokens.get(index);
+		
+		if(token.text.equals("skip")) {
+			return parseSkip();
+		} else if(token.text.equals("return")) {
+			return parseReturn();
+		} else if(token.text.equals("assert")) {
+			return parseAssertOrAssume(false);
+		} else if(token.text.equals("assume")) {
+			return parseAssertOrAssume(true);
+		} else if(token.text.equals("debug")) {
+			return parseDebug();
+		} else if(token.text.equals("if")) {			
+			return parseIf(indent);
+		} else if(token.text.equals("switch")) {			
+			return parseSwitch(indent);
+		} else if(token.text.equals("try")) {			
+			return parseTryCatch(indent);
+		} else if(token.text.equals("break")) {			
+			return parseBreak(indent);
+		} else if(token.text.equals("throw")) {			
+			return parseThrow(indent);
+		} else if(token.text.equals("do")) {			
+			return parseDoWhile(indent);
+		} else if(token.text.equals("while")) {			
+			return parseWhile(indent);
+		} else if(token.text.equals("for")) {			
+			return parseFor(indent);
+		} else if(token.text.equals("new")) {			
+			return parseNew();
+		} else if ((index + 1) < tokens.size()
+				&& tokens.get(index + 1) instanceof LeftBrace) {
+			// must be a method invocation
+			return parseInvokeStmt();			
+		} else {
+			int start = index;
+			Expr t = parseTupleExpression();
+			if(t instanceof Expr.AbstractInvoke) {
+				matchEndLine();
+				return (Expr.AbstractInvoke) t;
+			} else {
+				index = start;
+				return parseAssign();
+			}
+		}
+	}		
+	
+	private Expr.AbstractInvoke parseInvokeStmt() {				
+		int start = index;
+		Identifier name = matchIdentifier();		
+		match(LeftBrace.class);
+		boolean firstTime=true;
+		ArrayList<Expr> args = new ArrayList<Expr>();
+		while (index < tokens.size()
+				&& !(tokens.get(index) instanceof RightBrace)) {
+			if(!firstTime) {
+				match(Comma.class);
+			} else {
+				firstTime=false;
+			}			
+			Expr e = parseBitwiseExpression(false);
+			args.add(e);
+			
+		}
+		match(RightBrace.class);
+		int end = index;
+		matchEndLine();				
+		
+		// no receiver is possible in this case.
+		return new Expr.AbstractInvoke(name.text, null, args, false, sourceAttr(start,end-1));
+	}
+	
+	private Stmt parseReturn() {
+		int start = index;
+		matchKeyword("return");
+		Expr e = null;
+		if (index < tokens.size()
+				&& !(tokens.get(index) instanceof NewLine || tokens.get(index) instanceof LineComment)) {
+			e = parseTupleExpression();
+		}
+		int end = index;
+		matchEndLine();
+		return new Stmt.Return(e, sourceAttr(start, end - 1));
+	}
+	
+	private Stmt parseAssertOrAssume(boolean isAssume) {
+		int start = index;
+		if(isAssume) {
+			matchKeyword("assume");
+		} else {
+			matchKeyword("assert");
+		}
+		checkNotEof();
+		Expr e = parseCondition(false);
+		int end = index;
+		matchEndLine();
+		if(isAssume) {
+			return new Stmt.Assume(e, sourceAttr(start,end-1));
+		} else {
+			return new Stmt.Assert(e, sourceAttr(start,end-1));
+		}
+	}
+	
+	private Stmt parseSkip() {
+		int start = index;
+		matchKeyword("skip");
+		matchEndLine();		
+		return new Stmt.Skip(sourceAttr(start,index-1));
+	}
+	
+	private Stmt parseDebug() {		
+		int start = index;
+		matchKeyword("debug");		
+		checkNotEof();
+		Expr e = parseBitwiseExpression(false);
+		int end = index;
+		matchEndLine();		
+		return new Stmt.Debug(e, sourceAttr(start,end-1));
+	}
+	
+	private Stmt parseIf(int indent) {
+		int start = index;
+		matchKeyword("if");						
+		Expr c = parseCondition(false);								
+		match(Colon.class);
+		int end = index;
+		matchEndLine();
+		List<Stmt> tblk = parseBlock(indent+1);				
+		List<Stmt> fblk = Collections.EMPTY_LIST;
+		
+		if ((index+1) < tokens.size() && tokens.get(index) instanceof Tabs) {
+			Tabs ts = (Tabs) tokens.get(index);			
+			if(ts.ntabs == indent && tokens.get(index+1).text.equals("else")) {
+				match(Tabs.class);
+				matchKeyword("else");
+				
+				if(index < tokens.size() && tokens.get(index).text.equals("if")) {
+					Stmt if2 = parseIf(indent);
+					fblk = new ArrayList<Stmt>();
+					fblk.add(if2);
+				} else {
+					match(Colon.class);
+					matchEndLine();
+					fblk = parseBlock(indent+1);
+				}
+			}
+		}		
+		
+		return new Stmt.IfElse(c,tblk,fblk, sourceAttr(start,end-1));
+	}
+	
+	private Stmt.Case parseCase(int indent) {
+		checkNotEof();
+		int start = index;
+		List<Expr> values;
+		if(index < tokens.size() && tokens.get(index).text.equals("default")) {				
+			matchKeyword("default");
+			values = Collections.EMPTY_LIST;			
+		} else {
+			matchKeyword("case");
+			values = new ArrayList<Expr>();
+			values.add(parseCondition(false));
+			while(index < tokens.size() && tokens.get(index) instanceof Comma) {				
+				match(Comma.class);
+				values.add(parseCondition(false));
+			}
+		}		
+		match(Colon.class);
+		int end = index;
+		matchEndLine();		
+		List<Stmt> stmts = parseBlock(indent+1);
+		return new Stmt.Case(values,stmts,sourceAttr(start,end-1));
+	}
+	
+	private ArrayList<Stmt.Case> parseCaseBlock(int indent) {
+		Tabs tabs = null;
+		
+		tabs = getIndent();
+		
+		ArrayList<Stmt.Case> cases = new ArrayList<Stmt.Case>();
+		while(tabs != null && tabs.ntabs >= indent) {
+			index = index + 1;
+			cases.add(parseCase(indent));			
+			tabs = getIndent();			
+		}
+		
+		return cases;
+	}
+	
+	private Stmt parseSwitch(int indent) {
+		int start = index;
+		matchKeyword("switch");
+		Expr c = parseBitwiseExpression(false);								
+		match(Colon.class);
+		int end = index;
+		matchEndLine();
+		ArrayList<Stmt.Case> cases = parseCaseBlock(indent+1);		
+		return new Stmt.Switch(c, cases, sourceAttr(start,end-1));
+	}
+	
+	private Stmt.Catch parseCatch(int indent) {
+		checkNotEof();
+		int start = index;		
+		matchKeyword("catch");
+		match(LeftBrace.class);
+		UnresolvedType type = parseType();
+		String variable = matchIdentifier().text;
+		match(RightBrace.class);
+		match(Colon.class);
+		int end = index;
+		matchEndLine();		
+		List<Stmt> stmts = parseBlock(indent+1);
+		return new Stmt.Catch(type,variable,stmts,sourceAttr(start,end-1));
+	}
+	
+	private ArrayList<Stmt.Catch> parseCatchBlock(int indent) {
+		Tabs tabs = null;
+		
+		tabs = getIndent();
+		
+		ArrayList<Stmt.Catch> catches = new ArrayList<Stmt.Catch>();
+		while(tabs != null && tabs.ntabs >= indent) {
+			index = index + 1; // skip tabs
+			if(index < tokens.size() && tokens.get(index).text.equals("catch")) {				
+				catches.add(parseCatch(indent));			
+				tabs = getIndent();
+			} else {
+				index = index - 1; // undo
+				break;
+			}
+		}
+		
+		return catches;
+	}
+	
+	private Stmt parseTryCatch(int indent) {
+		int start = index;
+		matchKeyword("try");									
+		match(Colon.class);
+		int end = index;
+		matchEndLine();
+		List<Stmt> blk = parseBlock(indent+1);
+		List<Stmt.Catch> catches = parseCatchBlock(indent);		
+		return new Stmt.TryCatch(blk, catches, sourceAttr(start,end-1));
+	}
+	
+	private Stmt parseThrow(int indent) {
+		int start = index;
+		matchKeyword("throw");
+		Expr c = parseBitwiseExpression(false);
+		int end = index;
+		matchEndLine();		
+		return new Stmt.Throw(c,sourceAttr(start,end-1));
+	}
+	
+	private Stmt parseBreak(int indent) {
+		int start = index;
+		matchKeyword("break");
+		int end = index;
+		matchEndLine();		
+		return new Stmt.Break(sourceAttr(start,end-1));
+	}
+	
+	private Stmt parseWhile(int indent) {
+		int start = index;
+		matchKeyword("while");						
+		Expr condition = parseCondition(false);
+		Expr invariant = null;
+		if (tokens.get(index).text.equals("where")) {
+			matchKeyword("where");
+			invariant = parseCondition(false);
+		}
+		match(Colon.class);
+		int end = index;
+		matchEndLine();
+		List<Stmt> blk = parseBlock(indent+1);								
+		
+		return new Stmt.While(condition,invariant,blk, sourceAttr(start,end-1));
+	}
+	
+	private Stmt parseDoWhile(int indent) {
+		int start = index;
+		matchKeyword("do");						
+		Expr invariant = null;
+		if (tokens.get(index).text.equals("where")) {
+			matchKeyword("where");
+			invariant = parseCondition(false);
+		}
+		match(Colon.class);
+		int end = index;
+		matchEndLine();
+		List<Stmt> blk = parseBlock(indent+1);								
+		parseIndent(indent);
+		matchKeyword("while");
+		Expr condition = parseCondition(false);
+		matchEndLine();
+		
+		return new Stmt.DoWhile(condition,invariant,blk, sourceAttr(start,end-1));
+	}
+	
+	private Stmt parseFor(int indent) {
+		int start = index;
+		matchKeyword("for");				
+		ArrayList<String> variables = new ArrayList<String>();
+		variables.add(matchIdentifier().text);				
+		if(index < tokens.size() && tokens.get(index) instanceof Comma) {
+			match(Comma.class);
+			variables.add(matchIdentifier().text);
+		}
+		match(ElemOf.class);
+		Expr source = parseCondition(false);		
+		Expr invariant = null;
+		if(tokens.get(index).text.equals("where")) {
+			matchKeyword("where");
+			invariant = parseCondition(false);
+		}
+		match(Colon.class);
+		int end = index;
+		matchEndLine();
+		List<Stmt> blk = parseBlock(indent+1);								
+
+		return new Stmt.ForAll(variables,source,invariant,blk, sourceAttr(start,end-1));
+	}
+	
+	private Bytecode parseBytecode() {
+		String line = "";
+		int start = index;
+		while(index < tokens.size() && !(tokens.get(index) instanceof NewLine)) {
+			Token tok = tokens.get(index);
+			while(line.length() != tok.start) {
+				line = line + " ";
+			}			
+			line = line + tokens.get(index).text;			
+			index++;
+		}				
+		try {
+			Bytecode b = wyjvm.util.Parser.parseBytecode(line);			
+			matchEndLine();
+			return b;
+		} catch(wyjvm.util.Parser.ParseError err) {	
+			Attribute.Source sa = sourceAttr(start,index-1);
+			throw new SyntaxError(err.getMessage(),filename,sa.start,sa.end,err);
+		}
+	}		
+	
+	private Stmt parseAssign() {		
+		// standard assignment
+		int start = index;
+		Expr lhs = parseTupleExpression();		
+		if(!(lhs instanceof Expr.LVal)) {
+			syntaxError("expecting lval, found " + lhs + ".", lhs);
+		}				
+		match(Equals.class);		
+		Expr rhs = parseCondition(false);
+		int end = index;
+		matchEndLine();
+		return new Stmt.Assign((Expr.LVal) lhs, rhs, sourceAttr(start,
+				end - 1));		
+	}	
+	
+
+	private Expr parseTupleExpression() {
+		int start = index;
+		Expr e = parseCondition(false);		
+		if (index < tokens.size() && tokens.get(index) instanceof Comma) {
+			// this is a tuple constructor
+			ArrayList<Expr> exprs = new ArrayList<Expr>();
+			exprs.add(e);
+			while (index < tokens.size() && tokens.get(index) instanceof Comma) {
+				match(Comma.class);
+				exprs.add(parseCondition(false));
+				checkNotEof();
+			}
+			return new Expr.Tuple(exprs,sourceAttr(start,index-1));
+		} else {
+			return e;
+		}
+	}
+
+	/**
+	 * The startSetComp flag is used to indicate whether this expression is the
+	 * first first value of a set expression. This is necessary in order to
+	 * disambiguate bitwise or from set comprehension. For example, consider
+	 * this expression:
+	 * 
+	 * <pre>
+	 * { x | x in xs, y == x }
+	 * </pre>
+	 * 
+	 * To realise that this expression is a set comprehension, we must know that
+	 * <code>x in xs</code> results a boolean type and, hence, cannot be
+	 * converted into a <code>byte</code>. This kind of knowledge is beyond what
+	 * the parser knows at this stage. Therefore, the first item of any set
+	 * expression will not greedily consume the <code>|</code>. This means that,
+	 * if we want a boolean set which uses bitwise or, then we have to
+	 * disambiguate with braces like so:
+	 * <pre>
+	 * { (x|y), z } // valid set expression, not set comprehension
+	 * </pre> 
+	 * @param startSetComp
+	 * @return
+	 */
+	private Expr parseCondition(boolean startSet) {
+		checkNotEof();
+		int start = index;		
+		Expr c1 = parseConditionExpression(startSet);		
+		
+		if(index < tokens.size() && tokens.get(index) instanceof LogicalAnd) {			
+			match(LogicalAnd.class);
+			
+			
+			Expr c2 = parseCondition(startSet);			
+			return new Expr.BinOp(Expr.BOp.AND, c1, c2, sourceAttr(start,
+					index - 1));
+		} else if(index < tokens.size() && tokens.get(index) instanceof LogicalOr) {
+			match(LogicalOr.class);
+			
+			
+			Expr c2 = parseCondition(startSet);
+			return new Expr.BinOp(Expr.BOp.OR, c1, c2, sourceAttr(start,
+					index - 1));			
+		} 
+		return c1;		
+	}
+		
+	private Expr parseConditionExpression(boolean startSet) {		
+		int start = index;
+		
+		if (index < tokens.size()
+				&& tokens.get(index) instanceof WhileyLexer.None) {
+			match(WhileyLexer.None.class);
+			
+			
+			Expr.Comprehension sc = parseQuantifierSet();
+			return new Expr.Comprehension(Expr.COp.NONE, null, sc.sources,
+					sc.condition, sourceAttr(start, index - 1));
+		} else if (index < tokens.size()
+				&& tokens.get(index) instanceof WhileyLexer.Some) {
+			match(WhileyLexer.Some.class);
+			
+			
+			Expr.Comprehension sc = parseQuantifierSet();			
+			return new Expr.Comprehension(Expr.COp.SOME, null, sc.sources,
+					sc.condition, sourceAttr(start, index - 1));			
+		} // should do FOR here;  could also do lone and one
+		
+		Expr lhs = parseBitwiseExpression(startSet);
+		
+		if (index < tokens.size() && tokens.get(index) instanceof LessEquals) {
+			match(LessEquals.class);				
+			
+			
+			Expr rhs = parseBitwiseExpression(startSet);
+			return new Expr.BinOp(Expr.BOp.LTEQ, lhs,  rhs, sourceAttr(start,index-1));
+		} else if (index < tokens.size() && tokens.get(index) instanceof LeftAngle) {
+ 			match(LeftAngle.class);				
+ 			
+ 			
+ 			Expr rhs = parseBitwiseExpression(startSet);
+			return new Expr.BinOp(Expr.BOp.LT, lhs,  rhs, sourceAttr(start,index-1));
+		} else if (index < tokens.size() && tokens.get(index) instanceof GreaterEquals) {
+			match(GreaterEquals.class);	
+			
+			
+			Expr rhs = parseBitwiseExpression(startSet);
+			return new Expr.BinOp(Expr.BOp.GTEQ,  lhs,  rhs, sourceAttr(start,index-1));
+		} else if (index < tokens.size() && tokens.get(index) instanceof RightAngle) {
+			match(RightAngle.class);			
+			
+			
+			Expr rhs = parseBitwiseExpression(startSet);
+			return new Expr.BinOp(Expr.BOp.GT, lhs,  rhs, sourceAttr(start,index-1));
+		} else if (index < tokens.size() && tokens.get(index) instanceof EqualsEquals) {
+			match(EqualsEquals.class);			
+			
+			
+			Expr rhs = parseBitwiseExpression(startSet);
+			return new Expr.BinOp(Expr.BOp.EQ, lhs,  rhs, sourceAttr(start,index-1));
+		} else if (index < tokens.size() && tokens.get(index) instanceof NotEquals) {
+			match(NotEquals.class);									
+			Expr rhs = parseBitwiseExpression(startSet);			
+			return new Expr.BinOp(Expr.BOp.NEQ, lhs,  rhs, sourceAttr(start,index-1));
+		} else if (index < tokens.size() && tokens.get(index) instanceof WhileyLexer.InstanceOf) {
+			return parseTypeEquals(lhs,start);			
+		} else if (index < tokens.size() && tokens.get(index) instanceof WhileyLexer.ElemOf) {
+			match(WhileyLexer.ElemOf.class);									
+			Expr rhs = parseBitwiseExpression(startSet);
+			return new Expr.BinOp(Expr.BOp.ELEMENTOF,lhs,  rhs, sourceAttr(start,index-1));
+		} else if (index < tokens.size() && tokens.get(index) instanceof WhileyLexer.SubsetEquals) {
+			match(WhileyLexer.SubsetEquals.class);									
+			Expr rhs = parseBitwiseExpression(startSet);
+			return new Expr.BinOp(Expr.BOp.SUBSETEQ, lhs, rhs, sourceAttr(start,index-1));
+		} else if (index < tokens.size() && tokens.get(index) instanceof WhileyLexer.Subset) {
+			match(WhileyLexer.Subset.class);									
+			Expr rhs = parseBitwiseExpression(startSet);
+			return new Expr.BinOp(Expr.BOp.SUBSET, lhs,  rhs, sourceAttr(start,index-1));
+		} else {
+			return lhs;
+		}	
+	}
+	
+	private Expr parseTypeEquals(Expr lhs, int start) {
+		match(WhileyLexer.InstanceOf.class);			
+				
+		UnresolvedType type = parseType();
+		Expr.TypeVal tc = new Expr.TypeVal(type, sourceAttr(start, index - 1));				
+		
+		return new Expr.BinOp(Expr.BOp.IS, lhs, tc, sourceAttr(start,
+				index - 1));
+	}
+	
+	private static boolean isBitwiseTok(Token tok, boolean startSet) {
+		return tok instanceof Ampersand || tok instanceof Caret || (!startSet && tok instanceof Bar);
+	}
+	
+	private static Expr.BOp bitwiseOp(Token tok) {
+		if(tok instanceof Ampersand) {
+			return Expr.BOp.BITWISEAND;
+		} else if(tok instanceof Bar) {
+			return Expr.BOp.BITWISEOR;
+		} else {
+			return Expr.BOp.BITWISEXOR;
+		} 		
+	}
+	
+	private Expr parseBitwiseExpression(boolean startSet) {
+		int start = index;
+		ArrayList<Expr> exprs = new ArrayList<Expr>();
+		ArrayList<Expr.BOp> ops = new ArrayList<Expr.BOp>();
+		ArrayList<Integer> ends = new ArrayList<Integer>();
+		exprs.add(parseShiftExpression());
+		
+		while(index < tokens.size() && isBitwiseTok(tokens.get(index),startSet)) {
+			Token token = tokens.get(index);
+			match(token.getClass());
+			ops.add(bitwiseOp(token));
+			exprs.add(parseShiftExpression());	
+			ends.add(index-1);
+		}
+		
+		Expr result = exprs.get(0);
+		
+		for(int i=1;i<exprs.size();++i) {
+			Expr rhs = exprs.get(i);
+			Expr.BOp bop = ops.get(i-1);			
+			result = new Expr.BinOp(bop, result, rhs,  sourceAttr(start,
+					ends.get(i-1)));
+		}
+		
+		return result;
+	}
+	
+	private static boolean isShiftTok(Token tok) {
+		return tok instanceof LeftLeftAngle || tok instanceof RightRightAngle;
+	}
+	
+	private static Expr.BOp shiftOp(Token tok) {
+		if(tok instanceof LeftLeftAngle) {
+			return Expr.BOp.LEFTSHIFT;
+		} else {
+			return Expr.BOp.RIGHTSHIFT;
+		} 
+	}
+	
+	private Expr parseShiftExpression() {
+		int start = index;
+		ArrayList<Expr> exprs = new ArrayList<Expr>();
+		ArrayList<Expr.BOp> ops = new ArrayList<Expr.BOp>();
+		ArrayList<Integer> ends = new ArrayList<Integer>();
+		exprs.add(parseRangeExpression());
+		
+		while(index < tokens.size() && isShiftTok(tokens.get(index))) {
+			Token token = tokens.get(index);
+			match(token.getClass());
+			ops.add(shiftOp(token));
+			exprs.add(parseRangeExpression());	
+			ends.add(index);
+		}
+		
+		Expr result = exprs.get(0);
+		
+		for(int i=1;i<exprs.size();++i) {
+			Expr rhs = exprs.get(i);
+			Expr.BOp bop = ops.get(i-1);			
+			result = new Expr.BinOp(bop, result, rhs,  sourceAttr(start,
+					ends.get(i-1)));
+		}
+		
+		return result;
+	}
+	
+	private Expr parseRangeExpression() {
+		int start = index;			
+		Expr lhs = parseAddSubExpression();		
+		
+		if(index < tokens.size() && tokens.get(index) instanceof DotDot) {			
+			match(DotDot.class);
+			Expr rhs = parseAddSubExpression();
+			return new Expr.BinOp(Expr.BOp.RANGE, lhs, rhs, sourceAttr(start,
+					index - 1));
+		} else {		
+			return lhs;
+		}
+	}
+	
+	private static boolean isAddSubTok(Token tok) {
+		return tok instanceof Plus || tok instanceof Minus
+				|| tok instanceof Union || tok instanceof Intersection;
+	}
+	
+	private static Expr.BOp addSubOp(Token tok) {
+		if(tok instanceof Plus) {
+			return Expr.BOp.ADD;
+		} else if(tok instanceof Minus) {
+			return Expr.BOp.SUB;
+		} else if(tok instanceof Union) {
+			return Expr.BOp.UNION;
+		} else {
+			return Expr.BOp.INTERSECTION;
+		} 
+	}
+	
+	private Expr parseAddSubExpression() {
+		int start = index;
+		ArrayList<Expr> exprs = new ArrayList<Expr>();
+		ArrayList<Expr.BOp> ops = new ArrayList<Expr.BOp>();
+		ArrayList<Integer> ends = new ArrayList<Integer>();
+		exprs.add(parseMulDivExpression());
+		
+		while(index < tokens.size() && isAddSubTok(tokens.get(index))) {
+			Token token = tokens.get(index);
+			match(token.getClass());
+			ops.add(addSubOp(token));
+			exprs.add(parseMulDivExpression());	
+			ends.add(index-1);
+		}
+		
+		Expr result = exprs.get(0);
+		
+		for(int i=1;i<exprs.size();++i) {
+			Expr rhs = exprs.get(i);
+			Expr.BOp bop = ops.get(i-1);			
+			result = new Expr.BinOp(bop, result, rhs,  sourceAttr(start,
+					ends.get(i-1)));
+		}
+		
+		return result;
+	}		
+		
+	private static boolean isMulDivTok(Token t) {
+		return t instanceof Star || t instanceof RightSlash || t instanceof Percent;
+	}
+	
+	private Expr.BOp mulDivOp(Token t) {
+		if(t instanceof Star) {
+			return Expr.BOp.MUL;
+		} else if(t instanceof RightSlash) {
+			return Expr.BOp.DIV;
+		} else {
+			return Expr.BOp.REM;
+		}
+	}
+	
+	private Expr parseMulDivExpression() {
+		int start = index;
+		ArrayList<Expr> exprs = new ArrayList<Expr>();
+		ArrayList<Expr.BOp> ops = new ArrayList<Expr.BOp>();
+		ArrayList<Integer> ends = new ArrayList<Integer>();
+		exprs.add(parseCastExpression());
+		
+		while(index < tokens.size() && isMulDivTok(tokens.get(index))) {
+			Token token = tokens.get(index);
+			match(token.getClass());
+			ops.add(mulDivOp(token));
+			exprs.add(parseCastExpression());	
+			ends.add(index);
+		}
+		
+		Expr result = exprs.get(0);
+		
+		for(int i=1;i<exprs.size();++i) {
+			Expr rhs = exprs.get(i);
+			Expr.BOp bop = ops.get(i-1);			
+			result = new Expr.BinOp(bop, result, rhs,  sourceAttr(start,
+					ends.get(i-1)));
+		}
+		
+		return result;		
+	}	
+	
+	private Expr parseCastExpression() {
+		Token lookahead = tokens.get(index);
+		if(lookahead instanceof LeftBrace) {
+			int start = index;
+			try {
+				match(LeftBrace.class);
+				UnresolvedType type = parseType();
+				match(RightBrace.class);
+				Expr expr = parseIndexTerm();
+				return new Expr.Convert(type, expr, sourceAttr(start,
+						index - 1));
+			} catch(SyntaxError e) {
+				// ok, failed parsing the cast expression ... cannot be a cast
+				// then!  restart assuming just an index term...
+				index = start;
+			}
+		} 
+		return parseIndexTerm();		
+	}
+	
+	private Expr parseIndexTerm() {
+		checkNotEof();
+		int start = index;
+		Expr lhs = parseTerm();
+		
+		if(index < tokens.size()) {
+			Token lookahead = tokens.get(index);
+
+			while (lookahead instanceof LeftSquare 
+					|| lookahead instanceof Dot
+					|| lookahead instanceof Question		
+					|| lookahead instanceof Shreak
+					|| lookahead instanceof RightArrow
+					|| lookahead instanceof LeftBrace) {				
+				if(lookahead instanceof LeftSquare) {
+					match(LeftSquare.class);				
+
+					lookahead = tokens.get(index);
+
+					if (lookahead instanceof DotDot) {
+						// this indicates a sublist without a starting expression;
+						// hence, start point defaults to zero
+						match(DotDot.class);
+
+						lookahead = tokens.get(index);
+						Expr end = parseAddSubExpression();
+						match(RightSquare.class);
+						return new Expr.SubList(lhs, new Expr.Constant(
+								Value.V_INTEGER(BigInteger.ZERO), sourceAttr(
+										start, index - 1)), end, sourceAttr(
+								start, index - 1));
+					}
+
+					Expr rhs = parseAddSubExpression();
+
+					lookahead = tokens.get(index);
+					if(lookahead instanceof DotDot) {					
+						match(DotDot.class);
+
+						lookahead = tokens.get(index);
+						Expr end;
+						if(lookahead instanceof RightSquare) {
+							// In this case, no end of the slice has been provided.
+							// Therefore, it is taken to be the length of the source
+							// expression.						
+							end = new Expr.LengthOf(lhs, lhs
+									.attribute(Attribute.Source.class));
+						} else {
+							end = parseBitwiseExpression(false);						
+						}
+						match(RightSquare.class);
+						lhs = new Expr.SubList(lhs, rhs, end, sourceAttr(start,
+								index - 1));
+					} else {
+						match(RightSquare.class);							
+						lhs = new Expr.IndexOf(lhs, rhs, sourceAttr(start,
+								index - 1));
+					}
+				} else if(lookahead instanceof Dot || lookahead instanceof RightArrow) {				
+					if(lookahead instanceof Dot) {
+						match(Dot.class);
+					} else {
+						match(RightArrow.class);
+						lhs = new Expr.Dereference(lhs,sourceAttr(start,index - 1));	
+					}
+					int tmp = index;
+					String name = matchIdentifier().text; 	
+					if(index < tokens.size() && tokens.get(index) instanceof LeftBrace) {
+						// this indicates a method invocation.
+						index = tmp; // slight backtrack
+						Expr.AbstractInvoke<?> ivk = parseInvokeExpr();							
+						lhs = new Expr.AbstractInvoke(ivk.name, lhs, ivk.arguments,
+								true, sourceAttr(
+										start, index - 1));				
+					} else {
+						lhs =  new Expr.AbstractDotAccess(lhs, name, sourceAttr(start,index - 1));
+					}
+				} else if(lookahead instanceof Question) {
+					match(Question.class);								 						
+					Expr.AbstractInvoke<?> ivk = parseInvokeExpr();							
+					lhs = new Expr.AbstractInvoke(ivk.name, lhs, ivk.arguments,
+							true, sourceAttr(
+									start, index - 1));								
+				} else {
+					match(Shreak.class);								 						
+					Expr.AbstractInvoke<?> ivk = parseInvokeExpr();							
+					lhs = new Expr.AbstractInvoke(ivk.name, lhs, ivk.arguments,
+							false, sourceAttr(
+									start, index - 1));								
+				}
+				if(index < tokens.size()) {
+					lookahead = tokens.get(index);	
+				} else {
+					lookahead = null;
+				}
+			}
+		}
+		
+		return lhs;		
+	}
+		
+	private Expr parseTerm() {		
+		checkNotEof();		
+		
+		int start = index;
+		Token token = tokens.get(index);		
+		
+		if(token instanceof LeftBrace) {
+			match(LeftBrace.class);
+			
+			checkNotEof();			
+			Expr v = parseTupleExpression();			
+			
+			checkNotEof();
+			token = tokens.get(index);			
+			match(RightBrace.class);
+			return v;			 		
+		} else if(token instanceof Star) {
+			// this indicates a process dereference
+			match(Star.class);
+			
+			Expr e = parseTerm();
+			return new Expr.Dereference(e, sourceAttr(start,
+					index - 1));
+		} else if ((index + 1) < tokens.size()
+				&& token instanceof Identifier
+				&& tokens.get(index + 1) instanceof LeftBrace) {				
+			// must be a method invocation			
+			return parseInvokeExpr();
+		} else if (token.text.equals("null")) {
+			matchKeyword("null");			
+			return new Expr.Constant(Value.V_NULL,
+					sourceAttr(start, index - 1));
+		} else if (token.text.equals("true")) {
+			matchKeyword("true");			
+			return new Expr.Constant(Value.V_BOOL(true),
+					sourceAttr(start, index - 1));
+		} else if (token.text.equals("false")) {	
+			matchKeyword("false");
+			return new Expr.Constant(Value.V_BOOL(false),
+					sourceAttr(start, index - 1));			
+		} else if(token.text.equals("new")) {
+			return parseNew();			
+		} else if (token instanceof Identifier) {
+			return new Expr.AbstractVariable(matchIdentifier().text, sourceAttr(start,
+					index - 1));			
+		} else if (token instanceof WhileyLexer.Byte) {			
+			byte val = match(WhileyLexer.Byte.class).value;
+			return new Expr.Constant(Value.V_BYTE(val), sourceAttr(start, index - 1));
+		} else if (token instanceof Char) {			
+			char val = match(Char.class).value;
+			return new Expr.Constant(Value.V_CHAR(val), sourceAttr(start, index - 1));
+		} else if (token instanceof Int) {			
+			BigInteger val = match(Int.class).value;
+			return new Expr.Constant(Value.V_INTEGER(val), sourceAttr(start, index - 1));
+		} else if (token instanceof Real) {
+			BigRational val = match(Real.class).value;
+			return new Expr.Constant(Value.V_RATIONAL(val), sourceAttr(start,
+					index - 1));			
+		} else if (token instanceof Strung) {
+			return parseString();
+		} else if (token instanceof Minus) {
+			return parseNegation();
+		} else if (token instanceof Bar) {
+			return parseLengthOf();
+		} else if (token instanceof LeftSquare) {
+			return parseListVal();
+		} else if (token instanceof LeftCurly) {
+			return parseSetVal();
+		} else if (token instanceof EmptySet) {
+			match(EmptySet.class);
+			return new Expr.Constant(Value.V_SET(new ArrayList<Value>()),
+					sourceAttr(start, index - 1));
+		} else if (token instanceof Shreak) {
+			match(Shreak.class);
+			return new Expr.UnOp(Expr.UOp.NOT, parseIndexTerm(),
+					sourceAttr(start, index - 1));
+		} else if (token instanceof Tilde) {
+			match(Tilde.class);
+			return new Expr.UnOp(Expr.UOp.INVERT, parseIndexTerm(),
+					sourceAttr(start, index - 1));
+		} else if (token instanceof Ampersand) {
+		      return parseFunVal();
+	    }
+		syntaxError("unrecognised term (" + token.text + ")",token);
+		return null;		
+	}
+	
+	private Expr parseFunVal() {
+		int start = index;
+		match(Ampersand.class);
+		String funName = matchIdentifier().text;
+		ArrayList<UnresolvedType> paramTypes = null;
+
+		if (tokens.get(index) instanceof LeftBrace) {
+			// parse parameter types
+			paramTypes = new ArrayList<UnresolvedType>();
+			match(LeftBrace.class);
+			boolean firstTime = true;
+			while (index < tokens.size()
+					&& !(tokens.get(index) instanceof RightBrace)) {
+				if (!firstTime) {
+					match(Comma.class);
+				}
+				firstTime = false;
+				UnresolvedType ut = parseType();
+				paramTypes.add(ut);
+			}
+			match(RightBrace.class);
+		}
+		return new Expr.AbstractFunctionOrMethodOrMessage(funName, paramTypes, sourceAttr(start, index - 1));			
+	}
+
+	private Expr.New parseNew() {
+		int start = index;
+		matchKeyword("new");
+		
+		Expr state = parseBitwiseExpression(false);
+		return new Expr.New(state, sourceAttr(start,index - 1));
+	}
+	
+	private Expr parseListVal() {
+		int start = index;
+		ArrayList<Expr> exprs = new ArrayList<Expr>();
+		match(LeftSquare.class);
+		
+		boolean firstTime = true;
+		checkNotEof();
+		Token token = tokens.get(index);
+		while(!(token instanceof RightSquare)) {
+			if(!firstTime) {
+				match(Comma.class);
+				
+			}
+			firstTime=false;
+			exprs.add(parseCondition(false));
+			
+			checkNotEof();
+			token = tokens.get(index);
+		}
+		match(RightSquare.class);
+		return new Expr.List(exprs, sourceAttr(start, index - 1));
+	}
+	
+	private Expr.Comprehension parseQuantifierSet() {
+		int start = index;		
+		match(LeftCurly.class);
+		
+		Token token = tokens.get(index);			
+		boolean firstTime = true;						
+		List<Pair<String,Expr>> srcs = new ArrayList<Pair<String,Expr>>();
+		HashSet<String> vars = new HashSet<String>();
+		while(!(token instanceof Bar)) {			
+			if(!firstTime) {
+				match(Comma.class);			
+			}
+			firstTime=false;
+			Identifier id = matchIdentifier();
+			
+			String var = id.text;
+			if(vars.contains(var)) {
+				syntaxError(
+						"variable "
+								+ var
+								+ " cannot have multiple source collections",
+						id);
+			} else {
+				vars.add(var);
+			}
+			match(WhileyLexer.ElemOf.class);
+			
+			Expr src = parseConditionExpression(true);			
+			srcs.add(new Pair(var,src));
+			
+			checkNotEof();
+			token = tokens.get(index);
+		}
+		match(Bar.class);		
+		Expr condition = parseCondition(false);
+		
+		match(RightCurly.class);
+		return new Expr.Comprehension(Expr.COp.SETCOMP, null, srcs, condition,
+				sourceAttr(start, index - 1));
+	}
+	
+	private Expr parseSetVal() {
+		int start = index;		
+		match(LeftCurly.class);
+		
+		ArrayList<Expr> exprs = new ArrayList<Expr>();	
+		Token token = tokens.get(index);
+		
+		if(token instanceof RightCurly) {
+			match(RightCurly.class);			
+			// empty set definition
+			Value v = Value.V_SET(Collections.EMPTY_LIST); 
+			return new Expr.Constant(v, sourceAttr(start, index - 1));
+		} else if(token instanceof StrongRightArrow) {
+			match(StrongRightArrow.class);		
+			match(RightCurly.class);			
+			// empty dictionary definition
+			Value v = Value.V_DICTIONARY(Collections.EMPTY_SET); 
+			return new Expr.Constant(v, sourceAttr(start, index - 1));
+		}
+		
+		// NOTE. need to indicate this is the start of a set expression. This is
+		// necessary to ensure that the <code|</code> operator is not consumed
+		// as a bitwise or.
+		exprs.add(parseCondition(true)); 
+		
+		
+		boolean setComp = false;
+		boolean firstTime = false;
+		if (index < tokens.size() && tokens.get(index) instanceof Bar) { 
+			// this is a set comprehension
+			setComp=true;
+			match(Bar.class);
+			firstTime=true;
+		} else if(index < tokens.size() && tokens.get(index) instanceof StrongRightArrow) {
+			// this is a dictionary constructor					
+			return parseDictionaryVal(start,exprs.get(0));
+		} else if (index < tokens.size() && tokens.get(index) instanceof Colon
+				&& exprs.get(0) instanceof Expr.AbstractVariable) {
+			// this is a record constructor
+			Expr.AbstractVariable v = (Expr.AbstractVariable)exprs.get(0); 
+			return parseRecordVal(start,v.var);
+		}
+		
+		checkNotEof();
+		token = tokens.get(index);
+		while(!(token instanceof RightCurly)) {						
+			if(!firstTime) {
+				match(Comma.class);				
+			}
+			firstTime=false;
+			exprs.add(parseCondition(false));
+			
+			checkNotEof();
+			token = tokens.get(index);
+		}
+		match(RightCurly.class);
+		
+		if(setComp) {
+			Expr value = exprs.get(0);
+			List<Pair<String,Expr>> srcs = new ArrayList<Pair<String,Expr>>();
+			HashSet<String> vars = new HashSet<String>();
+			Expr condition = null;			
+			
+			for(int i=1;i!=exprs.size();++i) {
+				Expr v = exprs.get(i);				
+				if(v instanceof Expr.BinOp) {
+					Expr.BinOp eof = (Expr.BinOp) v;					
+					if (eof.op == Expr.BOp.ELEMENTOF
+							&& eof.lhs instanceof Expr.AbstractVariable) {
+						String var = ((Expr.AbstractVariable) eof.lhs).var;
+						if (vars.contains(var)) {
+							syntaxError(
+									"variable "
+											+ var
+											+ " cannot have multiple source collections",
+									v);
+						}
+						vars.add(var);
+						srcs.add(new Pair<String,Expr>(var,  eof.rhs));
+						continue;
+					} 					
+				} 
+				
+				if((i+1) == exprs.size()) {
+					condition = v;					
+				} else {
+					syntaxError("condition expected",v);
+				}
+			}			
+			return new Expr.Comprehension(Expr.COp.SETCOMP, value, srcs,
+					condition, sourceAttr(start, index - 1));
+		} else {	
+			return new Expr.Set(exprs, sourceAttr(start, index - 1));
+		}
+	}
+	
+	private Expr parseDictionaryVal(int start, Expr key) {
+		ArrayList<Pair<Expr,Expr>> pairs = new ArrayList<Pair<Expr,Expr>>();		
+		match(StrongRightArrow.class);
+		Expr value = parseCondition(false);	
+		pairs.add(new Pair<Expr,Expr>(key,value));
+		
+		Token token = tokens.get(index);		
+		while(!(token instanceof RightCurly)) {									
+			match(Comma.class);
+			
+			key = parseCondition(false);
+			match(StrongRightArrow.class);
+			value = parseCondition(false);
+			pairs.add(new Pair<Expr,Expr>(key,value));
+			
+			checkNotEof();
+			token = tokens.get(index);
+		}
+		match(RightCurly.class);
+		return new Expr.Dictionary(pairs,sourceAttr(start, index - 1));
+	}
+	
+	private Expr parseRecordVal(int start, String ident) {
+
+		// this indicates a record value.				
+		match(Colon.class);
+		
+		Expr e = parseBitwiseExpression(false);
+		
+		
+		HashMap<String,Expr> exprs = new HashMap<String,Expr>();
+		exprs.put(ident, e);
+		checkNotEof();
+		Token token = tokens.get(index);
+		while(!(token instanceof RightCurly)) {			
+			match(Comma.class);
+			
+			checkNotEof();
+			token = tokens.get(index);			
+			Identifier n = matchIdentifier();
+
+			if(exprs.containsKey(n.text)) {
+				syntaxError("duplicate tuple key",n);
+			}
+
+			match(Colon.class);
+			
+			e = parseBitwiseExpression(false);				
+			exprs.put(n.text,e);
+			checkNotEof();
+			token = tokens.get(index);					
+		} 
+		match(RightCurly.class);
+
+		return new Expr.Record(exprs,sourceAttr(start, index - 1));
+	} 
+	
+	private Expr parseLengthOf() {
+		int start = index;
+		match(Bar.class);
+		
+		Expr e = parseIndexTerm();
+		
+		match(Bar.class);
+		return new Expr.LengthOf(e, sourceAttr(start, index - 1));
+	}
+
+	private Expr parseNegation() {
+		int start = index;
+		match(Minus.class);
+		
+		Expr e = parseIndexTerm();
+		
+		if(e instanceof Expr.Constant) {
+			Expr.Constant c = (Expr.Constant) e;
+			if (c.value instanceof Value.Rational) {
+				BigRational br = ((Value.Rational) c.value).value;
+				return new Expr.Constant(Value.V_RATIONAL(br.negate()),
+						sourceAttr(start, index));
+			}
+		} 
+		
+		return new Expr.UnOp(Expr.UOp.NEG, e, sourceAttr(start, index));		
+	}
+
+	private Expr.AbstractInvoke parseInvokeExpr() {		
+		int start = index;
+		Identifier name = matchIdentifier();		
+		match(LeftBrace.class);
+		
+		boolean firstTime=true;
+		ArrayList<Expr> args = new ArrayList<Expr>();
+		while (index < tokens.size()
+				&& !(tokens.get(index) instanceof RightBrace)) {
+			if(!firstTime) {
+				match(Comma.class);
+				
+			} else {
+				firstTime=false;
+			}			
+			Expr e = parseBitwiseExpression(false);
+			
+			args.add(e);		
+		}
+		match(RightBrace.class);		
+		return new Expr.AbstractInvoke(name.text, null, args, false, sourceAttr(start,index-1));
+	}
+	
+	private Expr parseString() {
+		int start = index;
+		String s = match(Strung.class).string;
+		Value.Strung str = Value.V_STRING(s);
+		return new Expr.Constant(str, sourceAttr(start, index - 1));
+	}
+	
+	private UnresolvedType parseType() {
+		int start = index;
+				
+		UnresolvedType t = parseUnionIntersectionType();
+		
+		if ((index + 1) < tokens.size()
+				&& tokens.get(index) instanceof ColonColon
+				&& tokens.get(index + 1) instanceof LeftBrace) {
+			// this is a headless method type
+
+			match(ColonColon.class);
+			match(LeftBrace.class);
+			ArrayList<UnresolvedType> types = new ArrayList<UnresolvedType>();
+			boolean firstTime = true;
+			while (index < tokens.size()
+					&& !(tokens.get(index) instanceof RightBrace)) {
+				if (!firstTime) {
+					match(Comma.class);
+				}
+				firstTime = false;
+				types.add(parseType());
+			}
+			match(RightBrace.class);
+			return new UnresolvedType.Method(t, null, types, sourceAttr(start, index - 1));
+		} else if (index < tokens.size() && tokens.get(index) instanceof LeftBrace) {
+			// this is a function type type
+			match(LeftBrace.class);
+			ArrayList<UnresolvedType> types = new ArrayList<UnresolvedType>();
+			boolean firstTime = true;
+			while (index < tokens.size()
+					&& !(tokens.get(index) instanceof RightBrace)) {
+				if (!firstTime) {
+					match(Comma.class);
+				}
+				firstTime = false;
+				types.add(parseType());
+			}
+			match(RightBrace.class);
+			UnresolvedType receiver = null;
+			if (index < tokens.size() && (tokens.get(index) instanceof ColonColon)) {				
+				// this indicates a method type								
+				if(types.size() != 1) {
+					syntaxError("receiver type required for method type",tokens.get(index));
+				} else {
+					receiver = types.get(0);
+					types.clear();
+				}
+				match(ColonColon.class);
+				match(LeftBrace.class);
+				firstTime = true;
+				while (index < tokens.size()
+						&& !(tokens.get(index) instanceof RightBrace)) {
+					if (!firstTime) {
+						match(Comma.class);
+					}
+					firstTime = false;
+					types.add(parseType());
+				}
+				match(RightBrace.class);
+			}
+			if(receiver == null) {
+				return new UnresolvedType.Function(t, null, types, sourceAttr(start, index - 1));
+			} else {
+				return new UnresolvedType.Message(receiver, t, null, types, sourceAttr(start, index - 1));
+			}
+		} else {
+			return t;
+		}
+	}
+	
+	private UnresolvedType parseUnionIntersectionType() {
+		int start = index;
+		UnresolvedType t = parseNegationType();
+		// Now, attempt to look for negation, union or intersection types.
+		if (index < tokens.size() && tokens.get(index) instanceof Bar) {
+			// this is a union type
+			ArrayList<UnresolvedType.NonUnion> types = new ArrayList<UnresolvedType.NonUnion>();
+			types.add((UnresolvedType.NonUnion) t);
+			while (index < tokens.size() && tokens.get(index) instanceof Bar) {
+				match(Bar.class);
+				// the following is needed because the lexer filter cannot
+				// distinguish between a lengthof operator, and union type.
+				skipWhiteSpace();
+				t = parseNegationType();
+				types.add((UnresolvedType.NonUnion) t);
+			}
+			return new UnresolvedType.Union(types, sourceAttr(start, index - 1));
+		} else if (index < tokens.size()
+				&& tokens.get(index) instanceof Ampersand) {
+			// this is an intersection type
+			ArrayList<UnresolvedType> types = new ArrayList<UnresolvedType>();
+			types.add(t);
+			while (index < tokens.size()
+					&& tokens.get(index) instanceof Ampersand) {
+				match(Ampersand.class);
+				// the following is needed because the lexer filter cannot
+				// distinguish between a lengthof operator, and union type.
+				skipWhiteSpace();
+				t = parseNegationType();
+				types.add(t);
+			}
+			return new UnresolvedType.Intersection(types, sourceAttr(start,
+					index - 1));
+		} else {
+			return t;
+		}
+	}
+	
+	private UnresolvedType parseNegationType() {
+		int start = index;				
+		if (index < tokens.size() && tokens.get(index) instanceof Shreak) {			
+			// this is a negation type
+			match(Shreak.class);
+			return new UnresolvedType.Not(parseNegationType(),sourceAttr(start, index - 1));
+		} else {
+			return parseBraceType();
+		}
+	}
+	
+	private UnresolvedType parseBraceType() {			
+		if (index < tokens.size() && tokens.get(index) instanceof LeftBrace) {
+			// tuple type or bracketed type
+			int start = index;
+			match(LeftBrace.class);
+			UnresolvedType t = parseType();
+			skipWhiteSpace();
+			if (index < tokens.size() && tokens.get(index) instanceof Comma) {
+				// tuple type
+				ArrayList<UnresolvedType> types = new ArrayList<UnresolvedType>();
+				types.add(t);				
+				while (index < tokens.size()
+						&& tokens.get(index) instanceof Comma) {					
+					match(Comma.class);
+					types.add(parseType());
+					skipWhiteSpace();
+				}
+				match(RightBrace.class);
+				return new UnresolvedType.Tuple(types, sourceAttr(start, index - 1));
+			} else {
+				// bracketed type
+				match(RightBrace.class);
+				return t;
+			}			
+		} else {
+			return parseBaseType();
+		}
+	}
+	
+	private UnresolvedType parseBaseType() {				
+		checkNotEof();
+		int start = index;
+		Token token = tokens.get(index);
+		UnresolvedType t;
+		
+		if(token.text.equals("any")) {
+			matchKeyword("any");
+			t = new UnresolvedType.Any(sourceAttr(start,index-1));
+		} else if(token.text.equals("null")) {
+			matchKeyword("null");
+			t = new UnresolvedType.Null(sourceAttr(start,index-1));
+		} else if(token.text.equals("byte")) {
+			matchKeyword("byte");			
+			t = new UnresolvedType.Byte(sourceAttr(start,index-1));
+		} else if(token.text.equals("char")) {
+			matchKeyword("char");			
+			t = new UnresolvedType.Char(sourceAttr(start,index-1));
+		} else if(token.text.equals("int")) {
+			matchKeyword("int");			
+			t = new UnresolvedType.Int(sourceAttr(start,index-1));
+		} else if(token.text.equals("real")) {
+			matchKeyword("real");
+			t = new UnresolvedType.Real(sourceAttr(start,index-1));
+		} else if(token.text.equals("string")) {
+			matchKeyword("string");
+			t = new UnresolvedType.Strung(sourceAttr(start,index-1));
+		} else if(token.text.equals("void")) {
+			matchKeyword("void");
+			t = new UnresolvedType.Void(sourceAttr(start,index-1));
+		} else if(token.text.equals("bool")) {
+			matchKeyword("bool");
+			t = new UnresolvedType.Bool(sourceAttr(start,index-1));
+		} else if(token.text.equals("ref")) {
+			matchKeyword("ref");
+			t = new UnresolvedType.Reference(parseType(),sourceAttr(start,index-1));			
+		} else if(token instanceof LeftBrace) {
+			match(LeftBrace.class);
+			
+			ArrayList<UnresolvedType> types = new ArrayList<UnresolvedType>();
+			types.add(parseType());
+			match(Comma.class);
+			
+			types.add(parseType());
+			checkNotEof();
+			token = tokens.get(index);
+			while(!(token instanceof RightBrace)) {
+				match(Comma.class);
+				
+				types.add(parseType());
+				checkNotEof();
+				token = tokens.get(index);
+			}
+			match(RightBrace.class);
+			return new UnresolvedType.Tuple(types);
+		} else if(token instanceof LeftCurly) {		
+			match(LeftCurly.class);
+			
+			t = parseType();			
+			
+			checkNotEof();
+			if(tokens.get(index) instanceof RightCurly) {
+				// set type
+				match(RightCurly.class);
+				t = new UnresolvedType.Set(t,sourceAttr(start,index-1));
+			} else if(tokens.get(index) instanceof StrongRightArrow) {
+				// map type
+				match(StrongRightArrow.class);
+				UnresolvedType v = parseType();			
+				match(RightCurly.class);
+				t = new UnresolvedType.Dictionary(t,v,sourceAttr(start,index-1));				
+			} else {				
+				// record type
+				HashMap<String,UnresolvedType> types = new HashMap<String,UnresolvedType>();
+				Token n = matchIdentifier();				
+				if(types.containsKey(n)) {
+					syntaxError("duplicate record key",n);
+				}
+				types.put(n.text, t);
+				
+				checkNotEof();
+				token = tokens.get(index);
+				boolean isOpen = false;
+				
+				while(!(token instanceof RightCurly)) {
+					match(Comma.class);
+					
+					checkNotEof();
+					token = tokens.get(index);
+					
+					if(token instanceof DotDotDot) {
+						// special case indicates an open record
+						match(DotDotDot.class);
+						isOpen = true;
+						break;
+					}
+					
+					UnresolvedType tmp = parseType();
+					
+					n = matchIdentifier();
+					
+					if(types.containsKey(n)) {
+						syntaxError("duplicate record key",n);
+					}								
+					types.put(n.text, tmp);					
+					checkNotEof();
+					token = tokens.get(index);								
+				}				
+							
+				match(RightCurly.class);
+				t = new UnresolvedType.Record(isOpen, types, sourceAttr(start,index-1));				
+			} 
+		} else if(token instanceof LeftSquare) {
+			match(LeftSquare.class);			
+			t = parseType();			
+			match(RightSquare.class);
+			t = new UnresolvedType.List(t,sourceAttr(start,index-1));
+		} else {		
+			ArrayList<String> names = new ArrayList<String>();
+			names.add(matchIdentifier().text);			
+			while(index < tokens.size() && tokens.get(index) instanceof Dot) {
+				match(Dot.class);
+				names.add(matchIdentifier().text);
+			}
+			t = new UnresolvedType.Nominal(names,sourceAttr(start,index-1));			
+		}		
+		
+		return t;
+	}		
+	
+	private void skipWhiteSpace() {
+		while (index < tokens.size() && isWhiteSpace(tokens.get(index))) {
+			index++;
+		}
+	}
+
+	private boolean isWhiteSpace(Token t) {
+		return t instanceof WhileyLexer.NewLine
+				|| t instanceof WhileyLexer.LineComment
+				|| t instanceof WhileyLexer.BlockComment
+				|| t instanceof WhileyLexer.Tabs;
+	}
+	
+	private void checkNotEof() {		
+		if (index >= tokens.size()) {
+			throw new SyntaxError("unexpected end-of-file", filename,
+					index - 1, index - 1);
+		}
+		return;
+	}
+	
+	private <T extends Token> T match(Class<T> c) {
+		checkNotEof();
+		Token t = tokens.get(index);
+		if (!c.isInstance(t)) {			
+			syntaxError("syntax error" , t);
+		}
+		index = index + 1;
+		return (T) t;
+	}
+	
+	private Identifier matchIdentifier() {
+		checkNotEof();
+		Token t = tokens.get(index);
+		if (t instanceof Identifier) {
+			Identifier i = (Identifier) t;
+			index = index + 1;
+			return i;
+		}
+		syntaxError("identifier expected", t);
+		return null; // unreachable.
+	}
+	
+	private Keyword matchKeyword(String keyword) {
+		checkNotEof();
+		Token t = tokens.get(index);
+		if (t instanceof Keyword) {
+			if (t.text.equals(keyword)) {
+				index = index + 1;
+				return (Keyword) t;
+			}
+		}
+		syntaxError("keyword " + keyword + " expected.", t);
+		return null;
+	}
+	
+	private void matchEndLine() {
+		while(index < tokens.size()) {
+			Token t = tokens.get(index++);
+			if(t instanceof NewLine) {
+				break;
+			} else if(!(t instanceof LineComment) && !(t instanceof BlockComment) &&!(t instanceof Tabs)) {
+				syntaxError("unexpected token encountered (" + t.text + ")",t);
+			}			
+		}
+	}
+	
+	private Attribute.Source sourceAttr(int start, int end) {		
+		Token t1 = tokens.get(start);				
+		Token t2 = tokens.get(end);
+		return new Attribute.Source(t1.start,t2.end(),t1.line);
+	}
+	
+	private void syntaxError(String msg, Expr e) {
+		Attribute.Source loc = e.attribute(Attribute.Source.class);
+		throw new SyntaxError(msg, filename, loc.start, loc.end);
+	}
+	
+	private void syntaxError(String msg, Token t) {
+		throw new SyntaxError(msg, filename, t.start, t.start + t.text.length() - 1);
+	}		
+}
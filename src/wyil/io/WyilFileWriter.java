// Copyright (c) 2011, David J. Pearce (djp@ecs.vuw.ac.nz)
// All rights reserved.
//
// Redistribution and use in source and binary forms, with or without
// modification, are permitted provided that the following conditions are met:
//    * Redistributions of source code must retain the above copyright
//      notice, this list of conditions and the following disclaimer.
//    * Redistributions in binary form must reproduce the above copyright
//      notice, this list of conditions and the following disclaimer in the
//      documentation and/or other materials provided with the distribution.
//    * Neither the name of the <organization> nor the
//      names of its contributors may be used to endorse or promote products
//      derived from this software without specific prior written permission.
//
// THIS SOFTWARE IS PROVIDED BY THE COPYRIGHT HOLDERS AND CONTRIBUTORS "AS IS" AND
// ANY EXPRESS OR IMPLIED WARRANTIES, INCLUDING, BUT NOT LIMITED TO, THE IMPLIED
// WARRANTIES OF MERCHANTABILITY AND FITNESS FOR A PARTICULAR PURPOSE ARE
// DISCLAIMED. IN NO EVENT SHALL DAVID J. PEARCE BE LIABLE FOR ANY
// DIRECT, INDIRECT, INCIDENTAL, SPECIAL, EXEMPLARY, OR CONSEQUENTIAL DAMAGES
// (INCLUDING, BUT NOT LIMITED TO, PROCUREMENT OF SUBSTITUTE GOODS OR SERVICES;
// LOSS OF USE, DATA, OR PROFITS; OR BUSINESS INTERRUPTION) HOWEVER CAUSED AND
// ON ANY THEORY OF LIABILITY, WHETHER IN CONTRACT, STRICT LIABILITY, OR TORT
// (INCLUDING NEGLIGENCE OR OTHERWISE) ARISING IN ANY WAY OUT OF THE USE OF THIS
// SOFTWARE, EVEN IF ADVISED OF THE POSSIBILITY OF SUCH DAMAGE.

package wyil.io;

import java.io.*;
import java.util.*;

<<<<<<< HEAD
=======
import wybs.lang.Builder;
>>>>>>> 4f2d8b77
import wybs.lang.Path;
import wyil.lang.*;
import wyil.lang.WyilFile.*;
import wyil.Transform;

/**
 * Writes WYIL bytecodes in a textual from to a given file.
 * 
 * <b>NOTE:</b> currently, this class is somewhat broken since it does not
 * provide any way to specify the output directory. Rather, it simply puts the
 * WYIL file in the same place as the Whiley file.
 * 
 * @author David J. Pearce
 * 
 */
public final class WyilFileWriter implements Transform {
	private PrintWriter out;
	private boolean writeLabels;
	private boolean writeAttributes;
	private boolean writeSlots;
		
<<<<<<< HEAD
	public WyilFileWriter(Path.Root project) {
=======
	public WyilFileWriter(Builder builder) {
>>>>>>> 4f2d8b77

	}
	
	public void setLabels(boolean flag) {
		writeLabels = flag;
	}
	
	public void setAttributes(boolean flag) {
		writeAttributes = flag;
	}
	
	public void setSlots(boolean flag) {
		writeSlots = flag;
	}
	
	public void apply(WyilFile module) throws IOException {
		String filename = module.filename().replace(".whiley", ".wyil");
		out = new PrintWriter(new FileOutputStream(filename));
		
		//out.println("module: " + module.id());
		out.println("source-file: " + module.filename());
		out.println();
		for(ConstDef cd : module.constants()) {
			writeModifiers(cd.modifiers(),out);
			out.println("define " + cd.name() + " as " + cd.constant());
		}
		if(!module.constants().isEmpty()) {
			out.println();
		}
		for(TypeDef td : module.types()) {
			Type t = td.type();			
			String t_str;			
			t_str = t.toString();
			writeModifiers(td.modifiers(),out);
			out.println("define " + td.name() + " as " + t_str);
			Block constraint = td.constraint();
			if(constraint != null) {
				out.println("where:");
				ArrayList<String> env = new ArrayList<String>();
				env.add("$");			
				// Now, add space for any other slots needed in the block. This can
				// arise as a result of temporary loop variables, etc.
				int maxSlots = constraint.numSlots();
				for(int i=1;i!=maxSlots;++i) {
					env.add(Integer.toString(i));
				}
				write(0,td.constraint(),env,out);
			}
		}
		if(!module.types().isEmpty()) {
			out.println();
		}		
		for(Method md : module.methods()) {
			write(md,out);
			out.println();
		}
		out.flush();		
	}
	
	private void write(Method method, PrintWriter out) {
		for (Case c : method.cases()) {
			write(c, method, out);
		}
	}
	
	private void write(Case mcase, Method method, PrintWriter out) {
		writeModifiers(method.modifiers(),out);
		Type.FunctionOrMethodOrMessage ft = method.type(); 
		out.print(ft.ret() + " ");
		List<Type> pts = ft.params();
		ArrayList<String> locals = new ArrayList<String>(mcase.locals());		
		
		int li = 0;
		if(ft instanceof Type.Message) {			
			Type.Message mt = (Type.Message) ft;
			if(mt.receiver() != null) {
				out.print(mt.receiver());
				li++;
			}
			out.print("::");		
		}
		out.print(method.name() + "(");
		for(int i=0;i!=ft.params().size();++i) {						
			if(i!=0) {
				out.print(", ");
			}			
			out.print(pts.get(i) + " " + locals.get(li++));			
		}
		out.println("):");				
		for(Attribute a : mcase.attributes()) {
			if(a instanceof wyjvm.lang.BytecodeAttribute) {
				wyjvm.lang.BytecodeAttribute ba = (wyjvm.lang.BytecodeAttribute) a;
				out.println("attribute: " + ba.name());
			}
		}		

		Block precondition = mcase.precondition();
		if(precondition != null) {			
			out.println("requires: ");
			ArrayList<String> env = new ArrayList<String>();			
			// Now, add space for any other slots needed in the block. This can
			// arise as a result of temporary loop variables, etc.
			int maxSlots = precondition.numSlots();
			for(int i=0;i!=maxSlots;++i) {
				env.add(Integer.toString(i));
			}
			write(0,precondition,env,out);
		}
		
		Block postcondition = mcase.postcondition();
		if(postcondition != null) {
			out.println("ensures: ");
			ArrayList<String> env = new ArrayList<String>();
			env.add("$");			
			// Now, add space for any other slots needed in the block. This can
			// arise as a result of temporary loop variables, etc.
			int maxSlots = postcondition.numSlots();
			for(int i=1;i!=maxSlots;++i) {
				env.add(Integer.toString(i));
			}
			write(0,postcondition,env,out);
		}
		out.println("body: ");
		boolean firstTime=true;		
		if(li < locals.size()) {			
			out.print("    var ");
			for(;li<locals.size();++li) {
				if(!firstTime) {
					out.print(", ");
				}
				firstTime=false;
				out.print(locals.get(li));
			}
			out.println();
		}		
		write(0,mcase.body(),locals,out);	
	}
	
	private void write(int indent, Block blk, List<String> locals, PrintWriter out) {
		for(Block.Entry s : blk) {
			if(s.code instanceof Code.LoopEnd) {				
				--indent;
			} else if(s.code instanceof Code.Label) { 
				write(indent-1,s.code,s.attributes(),locals,out);
			} else {
				write(indent,s.code,s.attributes(),locals,out);
			}
			if(s.code instanceof Code.Loop) {
				Code.Loop loop = (Code.Loop) s.code; 
				indent++;								
			} else if(s.code instanceof Code.Loop) {
				indent++;
			}
		}
	}
	
	private void write(int indent, Code c, List<Attribute> attributes, List<String> locals, PrintWriter out) {		
		String line = "null";		
		tabIndent(indent+1,out);
	
		// First, write out code	
		if(c instanceof Code.LoopEnd) {
			Code.LoopEnd cend = (Code.LoopEnd)c;
			if(writeLabels) {
				line = "end " + cend.label;
			} else {
				line = "end";
			}
		} else if(c instanceof Code.Store && !writeSlots){
			Code.Store store = (Code.Store) c;
			line = "store " + getLocal(store.slot,locals) + " : " + store.type;  
		} else if(c instanceof Code.Load && !writeSlots){
			Code.Load load = (Code.Load) c;
			line = "load " + getLocal(load.slot,locals) + " : " + load.type;
		} else if(c instanceof Code.Move && !writeSlots){
			Code.Move move = (Code.Move) c;
			line = "move " + getLocal(move.slot,locals) + " : " + move.type;
		} else if(c instanceof Code.Update && !writeSlots){
			Code.Update store = (Code.Update) c;
			String fs = store.fields.isEmpty() ? "" : " ";
			boolean firstTime=true;
			for(String f : store.fields) {
				if(!firstTime) {
					fs += ".";
				}
				firstTime=false;
				fs += f;
			}
			line = "update " + getLocal(store.slot,locals) + " #" + store.level + fs + " : " + store.beforeType + " => " + store.afterType;
		} else if(c instanceof Code.IfType && !writeSlots){
			Code.IfType iftype = (Code.IfType) c;
			if(iftype.slot >= 0) {
				line = "if " + getLocal(iftype.slot,locals) + " is " + iftype.test
						+ " goto " + iftype.target + " : " + iftype.type;
			} else {
				line = c.toString();
			}			
		} else if(c instanceof Code.ForAll && !writeSlots){
			Code.ForAll fall = (Code.ForAll) c;			
			String modifies = "";
			boolean firstTime=true;
			for(int slot : fall.modifies) {
				if(!firstTime) {
					modifies +=", ";
				}
				firstTime=false;
				modifies += getLocal(slot,locals);
			}
			line = "forall " + getLocal(fall.slot,locals) + " [" + modifies + "] : " + fall.type;
		} else {
			line = c.toString();		
		}
		
		// Second, write attributes				
		while(line.length() < 40) {
			line += " ";
		}
		out.print(line);
		if (writeAttributes && attributes.size() > 0) {
			out.print(" # ");
			boolean firstTime = true;
			for (Attribute a : attributes) {
				if (!firstTime) {
					out.print(", ");
				}
				firstTime = false;
				out.print(a);
			}
		}
		out.println();
	}
	
	private static void writeModifiers(List<Modifier> modifiers, PrintWriter out) {		
		for(Modifier m : modifiers) {						
			out.print(m.toString());
			out.print(" ");
		}
	}
	
	private static String getLocal(int index, List<String> locals) {
		if(index < locals.size()) {
			// is a named local
			return locals.get(index);
		} else {
			return "%" + (index - locals.size());
		}
	}
	
	private static void tabIndent(int indent, PrintWriter out) {
		indent = indent * 4;
		for(int i=0;i<indent;++i) {
			out.print(" ");
		}
	}
}<|MERGE_RESOLUTION|>--- conflicted
+++ resolved
@@ -28,10 +28,7 @@
 import java.io.*;
 import java.util.*;
 
-<<<<<<< HEAD
-=======
 import wybs.lang.Builder;
->>>>>>> 4f2d8b77
 import wybs.lang.Path;
 import wyil.lang.*;
 import wyil.lang.WyilFile.*;
@@ -53,11 +50,7 @@
 	private boolean writeAttributes;
 	private boolean writeSlots;
 		
-<<<<<<< HEAD
-	public WyilFileWriter(Path.Root project) {
-=======
 	public WyilFileWriter(Builder builder) {
->>>>>>> 4f2d8b77
 
 	}
 	

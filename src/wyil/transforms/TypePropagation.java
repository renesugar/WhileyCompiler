// Copyright (c) 2011, David J. Pearce (djp@ecs.vuw.ac.nz)
// All rights reserved.
//
// Redistribution and use in source and binary forms, with or without
// modification, are permitted provided that the following conditions are met:
//    * Redistributions of source code must retain the above copyright
//      notice, this list of conditions and the following disclaimer.
//    * Redistributions in binary form must reproduce the above copyright
//      notice, this list of conditions and the following disclaimer in the
//      documentation and/or other materials provided with the distribution.
//    * Neither the name of the <organization> nor the
//      names of its contributors may be used to endorse or promote products
//      derived from this software without specific prior written permission.
//
// THIS SOFTWARE IS PROVIDED BY THE COPYRIGHT HOLDERS AND CONTRIBUTORS "AS IS" AND
// ANY EXPRESS OR IMPLIED WARRANTIES, INCLUDING, BUT NOT LIMITED TO, THE IMPLIED
// WARRANTIES OF MERCHANTABILITY AND FITNESS FOR A PARTICULAR PURPOSE ARE
// DISCLAIMED. IN NO EVENT SHALL DAVID J. PEARCE BE LIABLE FOR ANY
// DIRECT, INDIRECT, INCIDENTAL, SPECIAL, EXEMPLARY, OR CONSEQUENTIAL DAMAGES
// (INCLUDING, BUT NOT LIMITED TO, PROCUREMENT OF SUBSTITUTE GOODS OR SERVICES;
// LOSS OF USE, DATA, OR PROFITS; OR BUSINESS INTERRUPTION) HOWEVER CAUSED AND
// ON ANY THEORY OF LIABILITY, WHETHER IN CONTRACT, STRICT LIABILITY, OR TORT
// (INCLUDING NEGLIGENCE OR OTHERWISE) ARISING IN ANY WAY OUT OF THE USE OF THIS
// SOFTWARE, EVEN IF ADVISED OF THE POSSIBILITY OF SUCH DAMAGE.

package wyil.transforms;

import static wyil.util.SyntaxError.syntaxError;

import java.util.Collection;
import java.util.Collections;
import java.util.List;
import java.util.ArrayList;
import java.util.Map;
import java.util.HashMap;
import java.util.HashSet;

import wyil.ModuleLoader;
import wyil.lang.*;
import wyil.lang.Code.*;
import wyil.util.*;
import wyil.util.dfa.*;

import static wyil.lang.Block.*;

/**
 * <p>
 * The type propagation stage propagates type information in a flow-sensitive
 * fashion from declared parameter and return types through assigned
 * expressions, to determine types for all intermediate expressions and
 * variables. In some cases, this process will actually update the underlying
 * expressions to reflect the correct operator. For example, an expression
 * <code>a+b</code> will always initially be parsed as a CExpr.BinOp with ADD
 * operator. However, if type propagation determines that <code>a</code> and
 * <code>b</code> have set type, then the operator will be updated to a UNION.
 * </p>
 * <p>
 * <b<Note:</b> currently, this stage does not propagate through type definitions.
 * </p>
 * 
 * @author djp
 * 
 */
public class TypePropagation extends ForwardFlowAnalysis<TypePropagation.Env> {

	/**
	 * The rewrites map maps bytecode indices to blocks of code which they are
	 * rewriten into.
	 */
	private final HashMap<Integer,Block> rewrites = new HashMap<Integer,Block>();
	
	public TypePropagation(ModuleLoader loader) {
		super(loader);
	}
	
	public Module.TypeDef propagate(Module.TypeDef type) {
		return type;		
	}
	
	public Module.ConstDef propagate(Module.ConstDef def) {
		// We need to perform type propagation over values in order to handle
		// function constants which have not yet been bound.
		Value v = (Value) infer(def.constant(),def);
		return new Module.ConstDef(def.name(), v, def.attributes());
	}
	
	public Env initialStore() {
				
		Env environment = new Env();		

		if(method.type().receiver() != null) {					
			environment.add(method.type().receiver());
		}
		List<Type> paramTypes = method.type().params();
		
		int i = 0;
		for (; i != paramTypes.size(); ++i) {
			Type t = paramTypes.get(i);
			environment.add(t);
			if (method.type().receiver() == null
					&& Type.isCoerciveSubtype(Type.T_PROCESS(Type.T_ANY), t)) {
				// FIXME: add source information
				syntaxError("function argument cannot have process type",
						filename, methodCase);
			}
		}				
				
		return environment;
	}		
	
	public Module.Case propagate(Module.Case mcase) {		
		this.methodCase = mcase;
		this.stores = new HashMap<String,Env>();
		this.rewrites.clear();
		
		Env environment = initialStore();
		int start = method.type().params().size();
		if(method.type().receiver() != null) { start++; }
		for (int i = start; i < mcase.locals().size(); i++) {
			environment.add(Type.T_VOID);
		}	
		
		propagate(0,mcase.body().size(), environment);	
		
		// At this point, we apply the inserts
		Block body = mcase.body();
		Block nbody = new Block();		
		for(int i=0;i!=body.size();++i) {
			Block rewrite = rewrites.get(i);
			if(rewrite != null) {
				nbody.addAll(rewrite);
			} else {				
				nbody.add(body.get(i));
			}
		}
		
		return new Module.Case(nbody,mcase.locals(),mcase.attributes());
	}
	
	protected Env propagate(int index, Entry entry,
			Env environment) {
		
		Code code = entry.code;				
		
		environment = (Env) environment.clone();
		
		if(code instanceof Assert) {
			code = infer((Assert)code,entry,environment);
		} else if(code instanceof BinOp) {
			code = infer((BinOp)code,entry,environment);
		} else if(code instanceof Convert) {
			code = infer((Convert)code,entry,environment);
		} else if(code instanceof Const) {
			code = infer((Const)code,entry,environment);
		} else if(code instanceof Debug) {
			code = infer((Debug)code,entry,environment);
		} else if(code instanceof ExternJvm) {
			// skip
		} else if(code instanceof Fail) {
			code = infer((Fail)code,entry,environment);
		} else if(code instanceof FieldLoad) {
			Block block = infer((FieldLoad)code,entry,environment);
			rewrites.put(index, block);
			return environment;
		} else if(code instanceof IndirectInvoke) {
			code = infer((IndirectInvoke)code,entry,environment);
		} else if(code instanceof IndirectSend) {
			code = infer((IndirectSend)code,entry,environment);
		} else if(code instanceof Invoke) {
			code = infer((Invoke)code,entry,environment);
		} else if(code instanceof Label) {
			// skip			
		} else if(code instanceof ListLength) {
			code = infer((ListLength)code,entry,environment);
		} else if(code instanceof SubList) {
			code = infer((SubList)code,entry,environment);
		} else if(code instanceof ListLoad) {
			code = infer((ListLoad)code,entry,environment);
		} else if(code instanceof Load) {
			code = infer((Load)code,entry,environment);
		} else if(code instanceof MultiStore) {
			code = infer((MultiStore)code,entry,environment);
		} else if(code instanceof Negate) {
			code = infer((Negate)code,entry,environment);
		} else if(code instanceof NewDict) {
			code = infer((NewDict)code,entry,environment);
		} else if(code instanceof NewList) {
			code = infer((NewList)code,entry,environment);
		} else if(code instanceof NewRecord) {
			code = infer((NewRecord)code,entry,environment);
		} else if(code instanceof NewSet) {
			code = infer((NewSet)code,entry,environment);
		} else if(code instanceof ProcLoad) {
			code = infer((ProcLoad)code,entry,environment);
		} else if(code instanceof Return) {
			code = infer((Return)code,entry,environment);
		} else if(code instanceof Send) {
			code = infer((Send)code,entry,environment);
		} else if(code instanceof Store) {
			code = infer((Store)code,entry,environment);
		} else if(code instanceof SetUnion) {
			code = infer((SetUnion)code,entry,environment);
		} else if(code instanceof SetDifference) {
			code = infer((SetDifference)code,entry,environment);
		} else if(code instanceof SetIntersect) {
			code = infer((SetIntersect)code,entry,environment);
		} else if(code instanceof Spawn) {
			code = infer((Spawn)code,entry,environment);
		} else if(code instanceof Throw) {
			code = infer((Throw)code,entry,environment);
		} else {
			syntaxError("Unknown wyil code encountered: " + code,filename,entry);
			return null;
		}
		
		Block block = new Block();
		block.add(code,entry.attributes());		
		rewrites.put(index, block);
		
		return environment;
	}
	
	protected Code infer(Code.Assert code, Entry stmt, Env environment) {
		return code;
	}
	
	protected Code infer(BinOp v, Entry stmt, Env environment) {		
		Code code = v;
		Type rhs = environment.pop();
		Type lhs = environment.pop();
		Type result;

		boolean lhs_set = Type.isCoerciveSubtype(Type.T_SET(Type.T_ANY),lhs);
		boolean rhs_set = Type.isCoerciveSubtype(Type.T_SET(Type.T_ANY),rhs);
		boolean lhs_list = Type.isCoerciveSubtype(Type.T_LIST(Type.T_ANY),lhs);
		boolean rhs_list = Type.isCoerciveSubtype(Type.T_LIST(Type.T_ANY),rhs);
		boolean lhs_str = Type.isCoerciveSubtype(Type.T_STRING,lhs);
		boolean rhs_str = Type.isCoerciveSubtype(Type.T_STRING,rhs);
		
		if(lhs_str || rhs_str) {			
			Code.OpDir dir;
			
			if(lhs_str && rhs_str) {				
				dir = OpDir.UNIFORM;
			} else if(lhs_str) {				
				dir = OpDir.LEFT;
			} else {				
				dir = OpDir.RIGHT;
			}
			
			switch(v.bop) {				
				case ADD:																				
					code = Code.StringAppend(dir);
					break;
				default:
					syntaxError("Invalid string operation: " + v.bop,filename,stmt);		
			}
			
			result = Type.T_STRING;
		} else if(lhs_list || rhs_list) {
			Type.List type;
			Code.OpDir dir;
			
			if(lhs_list && rhs_list) {
				type = Type.effectiveListType(Type.leastUpperBound(lhs,rhs));
				dir = OpDir.UNIFORM;
			} else if(lhs_list) {
				type = Type.effectiveListType(lhs);
				dir = OpDir.LEFT;
			} else {
				type = Type.effectiveListType(rhs);
				dir = OpDir.RIGHT;
			}
			
			switch(v.bop) {				
				case ADD:																				
					code = Code.ListAppend(type,dir);
					break;
				default:
					syntaxError("Invalid list operation: " + v.bop,filename,stmt);		
			}
			
			result = type;
			
		} else if(lhs_set || rhs_set) {
			Type.Set type;
			Code.OpDir dir;
			
			if(lhs_set && rhs_set) {				
				type = Type.effectiveSetType(Type.leastUpperBound(lhs,rhs));
				dir = OpDir.UNIFORM;
			} else if(lhs_set) {
				type = Type.effectiveSetType(lhs);
				dir = OpDir.LEFT;
			} else {
				type = Type.effectiveSetType(rhs);
				dir = OpDir.RIGHT;
			}
			
			switch(v.bop) {
				case ADD:																				
					code = Code.SetUnion(type,dir);
					break;				
				case SUB:
					if(dir == OpDir.RIGHT) {
						// this case is non-sensical
						syntaxError("Invalid set operation",filename,stmt);
					}
					code = Code.SetDifference(type,dir);					
					break;								
				default:
					syntaxError("Invalid set operation: " + v.bop,filename,stmt);			
			}
			
			result = type;
			
		} else {
			result = Type.leastUpperBound(lhs,rhs);
			BOp op = v.bop;
			if(v.bop == BOp.REM) {
				// remainder is a special case which requires both operands to
				// be integers.
				checkIsSubtype(Type.T_INT,result,stmt);
			} else {
				checkIsSubtype(Type.T_NUMBER,result,stmt);
				if(result != Type.T_INT) {
					result = Type.T_REAL;
				}
			}
			code = Code.BinOp(result,op);
		}				
		
		environment.push(result);
		
		return code;				
	}
	
	protected Code infer(Code.Convert code, Entry stmt, Env environment) {
		Type from = environment.pop();
		checkIsSubtype(code.to,from,stmt);
		environment.push(code.to);
		return Code.Convert(from, code.to);
	}
	
	protected Code infer(Code.Const code, Entry stmt, Env environment) {
		// we must perform type propagation across values here in order to
		// handle function constants which have not yet been bound.
		code = Code.Const(infer(code.constant,stmt));		
		environment.push(code.constant.type());
		return code;
	}
	
	protected Value infer(Value val, SyntacticElement elem) {
		if (val instanceof Value.Rational || val instanceof Value.Bool
				|| val instanceof Value.Integer
				|| val instanceof Value.Null || val instanceof Value.Strung) {
			return val;
		} else if (val instanceof Value.Set) {
			return infer((Value.Set)val,elem);
		} else if (val instanceof Value.List) {
			return infer((Value.List)val,elem);
		} else if (val instanceof Value.Dictionary) {
			return infer((Value.Dictionary)val,elem);
		} else if (val instanceof Value.Record) {
			return infer((Value.Record)val,elem);
		} else {
			return infer((Value.FunConst)val,elem);
		}
	}
	
	protected Value infer(Value.Set val, SyntacticElement elem) {
		ArrayList<Value> nvals =  new ArrayList<Value>();
		for(Value v : val.values) {
			nvals.add(infer(v,elem));
		}
		return Value.V_SET(nvals);
	}
	
	protected Value infer(Value.List val, SyntacticElement elem) {
		ArrayList<Value> nvals =  new ArrayList<Value>();
		for(Value v : val.values) {
			nvals.add(infer(v,elem));
		}
		return Value.V_LIST(nvals);
	}
	
	protected Value infer(Value.Dictionary dict, SyntacticElement elem) {
		HashMap<Value,Value> nvals =  new HashMap<Value,Value>();
		for(Map.Entry<Value,Value> v : dict.values.entrySet()) {
			Value key = infer(v.getKey(),elem);
			Value val = infer(v.getValue(),elem);
			nvals.put(key, val);
		}
		return Value.V_DICTIONARY(nvals);
	}	
	
	protected Value infer(Value.Record record, SyntacticElement elem) {
		HashMap<String,Value> nfields =  new HashMap<String,Value>();
		for(Map.Entry<String,Value> v : record.values.entrySet()) {
			String key = v.getKey();
			Value val = infer(v.getValue(),elem);
			nfields.put(key, val);
		}
		return Value.V_RECORD(nfields);
	}
	
	protected Value infer(Value.FunConst fc, SyntacticElement elem) {
		try {
			List<Type.Fun> targets = lookupMethod(fc.name.module(),fc.name.name());
			String msg;
			if(fc.type == null) {
				if(targets.size() == 1) {
					return Value.V_FUN(fc.name, targets.get(0));
				} 
				msg = "ambiguous function or method reference";					
			} else {
				msg = "no match for " + fc;
				for(Type.Fun ft : targets) {
					if(fc.type.params().equals(ft.params())) {
						return Value.V_FUN(fc.name, ft);
					}
				}					
			}

			// failed to find an appropriate match
			boolean firstTime = true;
			int count = 0;
			for(Type.Fun ft : targets) {
				if(firstTime) {
					msg += "\n\tfound: " + fc.name.name() + parameterString(ft.params());
				} else {
					msg += "\n\tand: " + fc.name.name() + parameterString(ft.params());
				}
				if(++count < targets.size()) {
					msg += ",";
				}
			}
			syntaxError(msg + "\n",filename,elem);
		} catch(ResolveError ex) {
			syntaxError(ex.getMessage(),filename,elem);				
		}			
		return null;
	}
	
	protected Code infer(Code.Debug code, Entry stmt, Env environment) {
		Type rhs_t = environment.pop();		
		// FIXME: should be updated to string
		checkIsSubtype(Type.T_STRING,rhs_t,stmt);
		return code;
	}
	
	protected Code infer(Code.Fail code, Entry stmt, Env environment) {
		// no change to stack
		return code;
	}
		
	protected Block infer(FieldLoad e, Entry stmt, Env environment) {	
		Block blk = new Block();
		Type lhs_t = environment.pop();		
		
		if (Type.isCoerciveSubtype(Type.T_PROCESS(Type.T_ANY), lhs_t)) {
			Type.Process tp = (Type.Process) lhs_t;
			blk.add(Code.ProcLoad(tp),stmt.attributes());
			lhs_t = tp.element();
		}
		
		Type.Record ett = Type.effectiveRecordType(lhs_t);		
		if (ett == null) {
			syntaxError("record required, got: " + lhs_t, filename, stmt);
		}
		Type ft = ett.fields().get(e.field);		
		if (ft == null) {
			syntaxError("record has no field named " + e.field, filename, stmt);
		}
		
		environment.push(ft);
		
		blk.add(Code.FieldLoad(ett, e.field),stmt.attributes());
		return blk;
	}
	
	protected Code infer(IndirectSend e, Entry stmt, Env environment) {
		return null;
	}
	
	protected Code infer(Invoke ivk, Entry stmt, Env environment) {			
		ArrayList<Type> types = new ArrayList<Type>();	
				
		for(int i=0;i!=ivk.type.params().size();++i) {
			types.add(environment.pop());
		}
		
		Collections.reverse(types);		
		
		try {			
			Type.Fun funtype = bindFunction(ivk.name, null, types, stmt);
			if(funtype.ret() != Type.T_VOID && ivk.retval) {
				environment.push(funtype.ret());
			}
			return Code.Invoke(funtype, ivk.name, ivk.retval);			
		} catch (ResolveError ex) {
			syntaxError(ex.getMessage(), filename, stmt);
			return null; // unreachable
		}		
	}
	
	protected Code infer(IndirectInvoke ivk, Entry stmt,
			Env environment) {
		
		ArrayList<Type> types = new ArrayList<Type>();			
		for(int i=0;i!=ivk.type.params().size();++i) {
			types.add(0,environment.pop());
		}
		Collections.reverse(types);
		Type target = environment.pop();
		Type.Fun ft = checkType(target,Type.Fun.class,stmt);			
		List<Type> ft_params = ft.params();
		for(int i=0;i!=ft_params.size();++i) {
			Type param = ft_params.get(i);
			Type arg = types.get(i);
			checkIsSubtype(param,arg,stmt);
		}
		
		if(ft.ret() != Type.T_VOID && ivk.retval) {
			environment.push(ft.ret());
		}
		
		return Code.IndirectInvoke(ft,ivk.retval);		
	}
	
	protected Code infer(ListLoad e, Entry stmt, Env environment) {
		Type idx = environment.pop();
		Type src = environment.pop();
		if(Type.isCoerciveSubtype(Type.T_DICTIONARY(Type.T_ANY, Type.T_ANY),src)) {			
			// this indicates a dictionary access, rather than a list access			
			Type.Dictionary dict = Type.effectiveDictionaryType(src);			
			if(dict == null) {
				syntaxError("expected dictionary",filename,stmt);
			}
			checkIsSubtype(dict.key(),idx,stmt);
			environment.push(dict.value());
			// OK, it's a hit
			return Code.DictLoad(dict);
		} else if(Type.isCoerciveSubtype(Type.T_STRING,src)) {
			checkIsSubtype(Type.T_INT,idx,stmt);
			environment.push(Type.T_CHAR);
			return Code.StringLoad();
		} else {		
			Type.List list = Type.effectiveListType(src);			
			if(list == null) {
				syntaxError("expected list",filename,stmt);
			}			
			checkIsSubtype(Type.T_INT,idx,stmt);
			environment.push(list.element());
			return Code.ListLoad(list);
		}
	}
		
	protected Code infer(MultiStore e, Entry stmt, Env environment) {		
		ArrayList<Type> path = new ArrayList();
		Type val = environment.pop();
		for(int i=e.fields.size();i!=e.level;++i) {
			path.add(environment.pop());
		}
		
		Type src = environment.get(e.slot);		
		Type iter = src;
		
		if(e.slot == 0 && Type.isCoerciveSubtype(Type.T_PROCESS(Type.T_ANY), src)) {
			Type.Process p = (Type.Process) src;
			iter = p.element();
		}
		
		int fi = 0;
		int pi = 0;
		for(int i=0;i!=e.level;++i) {				
			if(Type.isSubtype(Type.T_DICTIONARY(Type.T_ANY, Type.T_ANY),iter)) {			
				// this indicates a dictionary access, rather than a list access			
				Type.Dictionary dict = Type.effectiveDictionaryType(iter);			
				if(dict == null) {
					syntaxError("expected dictionary",filename,stmt);
				}
				Type idx = path.get(pi++);
				checkIsSubtype(dict.key(),idx,stmt);
				iter = dict.value();				
			} else if(Type.isSubtype(Type.T_STRING,iter)) {							
				Type idx = path.get(pi++);
				checkIsSubtype(Type.T_INT,idx,stmt);
				checkIsSubtype(Type.T_INT,val,stmt);	
				iter = Type.T_INT;				
			} else if(Type.isSubtype(Type.T_LIST(Type.T_ANY),iter)) {			
				Type.List list = Type.effectiveListType(iter);			
				if(list == null) {
					syntaxError("expected list",filename,stmt);
				}
				Type idx = path.get(pi++);
				checkIsSubtype(Type.T_INT,idx,stmt);				
				iter = list.element();
			} else {
				Type.Record rec = Type.effectiveRecordType(iter);
				if(rec == null) {
					syntaxError("expected record",filename,stmt);
				}
				String field = e.fields.get(fi++);
				iter = rec.fields().get(field);
				if(iter == null) {
					syntaxError("expected field \"" + field + "\"",filename,stmt);
				}				
			}
		}
		
		// Now, we need to determine the (potentially) updated type of the
		// variable in question. For example, if we assign a real into a [int]
		// then we'll end up with a [real].
		Type ntype = typeInference(src,val,e.level,0,e.fields);
		environment.set(e.slot,ntype);
		
		return Code.MultiStore(src,e.slot,e.level,e.fields);
	}

	/**
	 * The purpose of this method is to update a given type after some
	 * subcomponent has been assigned a new value.  Examples include:
	 * <pre>
	 * x : [int] => [real]           // after e.g. x[i] = 1.2
	 * x : { real op } => { int op}  // after e.g. x.op = 1
	 * </pre>
	 * 
	 * @param oldtype
	 * @param level
	 * @param fieldLevel
	 * @param fields
	 * @return
	 */
	public static Type typeInference(Type oldtype, Type newtype, int level, int fieldLevel, ArrayList<String> fields) {
		if(level == 0 && fieldLevel == fields.size()) {
			// this is the base case of the recursion.
			return newtype;			
		} else if(Type.isSubtype(Type.T_PROCESS(Type.T_ANY),oldtype)) {
			Type.Process tp = (Type.Process) oldtype;
			Type nelement = typeInference(tp.element(),newtype,level,fieldLevel,fields);
			return Type.T_PROCESS(nelement);
		} else if(Type.isSubtype(Type.T_DICTIONARY(Type.T_ANY, Type.T_ANY),oldtype)) {
			// Dictionary case is straightforward. Since only one key-value pair
			// is being updated, we must assume other key-value pairs are not
			// --- hence, the original type must be preserved. However, in the
			// case that we're assigning a more general value for some key then
			// we need to generalise the value type accordingly. 
			Type.Dictionary dict = Type.effectiveDictionaryType(oldtype);
			Type nvalue = typeInference(dict.value(),newtype,level-1,fieldLevel,fields);
			return Type.leastUpperBound(oldtype,Type.T_DICTIONARY(dict.key(),nvalue));
			
		} else if(Type.isSubtype(Type.T_STRING,oldtype)) {
			Type nelement = typeInference(Type.T_INT,newtype,level-1,fieldLevel,fields);
			
			return oldtype;
		} else if(Type.isSubtype(Type.T_LIST(Type.T_ANY),oldtype)) {		
			// List case is basicaly same as for dictionary above.
			Type.List list = Type.effectiveListType(oldtype);
			Type nelement = typeInference(list.element(),newtype,level-1,fieldLevel,fields);
			return Type.leastUpperBound(oldtype,Type.T_LIST(nelement));
		
		} else if(Type.effectiveRecordType(oldtype) != null){			
			// Record case is more interesting as we may be able to actually
			// perform a "strong" update of the type. This is because we know
			// exactly which field is being updated.
			String field = fields.get(fieldLevel);
			if(oldtype instanceof Type.Record) {
				Type.Record rt = (Type.Record) oldtype;
				Type ntype = typeInference(rt.fields().get(field),newtype,level-1,fieldLevel+1,fields);
				HashMap<String,Type> types = new HashMap<String,Type>(rt.fields());				
				types.put(field, ntype);
				return Type.T_RECORD(types);
			} else {
				Type.Union tu = (Type.Union) oldtype;
				Type t = Type.T_VOID;
				for(Type b : tu.bounds()) {					
					t = Type.leastUpperBound(t,typeInference(b,newtype,level,fieldLevel,fields));
				}
				return t;
			} 			
		} else {
			throw new IllegalArgumentException("invalid type passed to type inference: " + oldtype);
		}
	}

	protected Code infer(Load e, Entry stmt, Env environment) {
		e = Code.Load(environment.get(e.slot), e.slot);		
		environment.push(e.type);
		return e;
	}	
	
	protected Code infer(NewRecord e, Entry stmt, Env environment) {
		HashMap<String,Type> fields = new HashMap<String,Type>();
		ArrayList<String> keys = new ArrayList<String>(e.type.keys());
		Collections.sort(keys);		
		for(int i=keys.size()-1;i>=0;--i) {
			fields.put(keys.get(i),environment.pop());
		}		
		Type.Record type = Type.T_RECORD(fields);
		environment.push(type);
		return Code.NewRecord(type);
	}
	
	protected Code infer(NewDict e, Entry stmt, Env environment) {
		Type key = Type.T_VOID;
		Type value = Type.T_VOID;
		
		for(int i=0;i!=e.nargs;++i) {
			value = Type.leastUpperBound(value,environment.pop());
			key = Type.leastUpperBound(key,environment.pop());
			
		}
		
		Type.Dictionary type = Type.T_DICTIONARY(key,value);
		environment.push(type);
		return Code.NewDict(type,e.nargs);
	}
	
	protected Code infer(NewList e, Entry stmt, Env environment) {
		Type elem = Type.T_VOID;		
		
		for(int i=0;i!=e.nargs;++i) {
			elem = Type.leastUpperBound(elem,environment.pop());						
		}
		
		Type.List type = Type.T_LIST(elem);
		environment.push(type);
		return Code.NewList(type,e.nargs);
	}
	
	
	protected Code infer(NewSet e, Entry stmt, Env environment) {
		Type elem = Type.T_VOID;		
		
		for(int i=0;i!=e.nargs;++i) {
			elem = Type.leastUpperBound(elem,environment.pop());						
		}
		
		Type.Set type = Type.T_SET(elem);
		environment.push(type);
		return Code.NewSet(type,e.nargs);
	}
	
	protected Code infer(Send ivk, Entry stmt, Env environment) {
		ArrayList<Type> types = new ArrayList<Type>();	
		
		for(int i=0;i!=ivk.type.params().size();++i) {
			types.add(environment.pop());
		}
		Collections.reverse(types);
		
		Type _rec = environment.pop();
		checkIsSubtype(Type.T_PROCESS(Type.T_ANY),_rec,stmt);
		// FIXME: bug here as we need an effectiveProcessType
		Type.Process rec = (Type.Process) _rec; 		
		
		try {
			Type.Fun funtype = bindFunction(ivk.name, rec, types, stmt);
			if (funtype.ret() != Type.T_VOID && ivk.synchronous && ivk.retval) {
				environment.push(funtype.ret());
			}
			return Code.Send(funtype, ivk.name, ivk.synchronous, ivk.retval);			
		} catch (ResolveError ex) {
			syntaxError(ex.getMessage(), filename, stmt);
			return null; // unreachable
		}		
	}
	
	protected Code infer(Store e, Entry stmt, Env environment) {		
		e = Code.Store(environment.pop(), e.slot);		
		environment.set(e.slot, e.type);
		return e;
	}
	
	protected Code infer(Code.ListLength code, Entry stmt, Env environment) {
		Type src = environment.pop();
		if(Type.isCoerciveSubtype(Type.T_STRING,src)) {
			environment.add(Type.T_INT);
			return Code.StringLength();
		} else if(Type.isCoerciveSubtype(Type.T_LIST(Type.T_ANY),src)) {
			environment.add(Type.T_INT);
			return Code.ListLength(Type.effectiveListType(src));
		} else if(Type.isCoerciveSubtype(Type.T_SET(Type.T_ANY),src)) {
			environment.add(Type.T_INT);
			return Code.SetLength(Type.effectiveSetType(src));
		} else {
			syntaxError("expected list or set, found " + src,filename,stmt);
			return null;
		}
	}
	
	protected Code infer(Code.SubList code, Entry stmt, Env environment) {
		Type end = environment.pop();
		Type start = environment.pop();
		Type src = environment.pop();
		
		checkIsSubtype(Type.T_INT,start,stmt);
		checkIsSubtype(Type.T_INT,end,stmt);
		Code r;
		
		if(Type.isCoerciveSubtype(Type.T_STRING, src)) {
			r = Code.SubString();
		} else {
			checkIsSubtype(Type.T_LIST(Type.T_ANY),src,stmt);
			r = Code.SubList(Type.effectiveListType(src));
		}
		
		environment.push(src);
				
		return r;
	}			
	
	protected Code infer(Code.Return code, Entry stmt, Env environment) {		
		Type ret_t = method.type().ret();		
		
		if(environment.size() > methodCase.locals().size()) {			
			if(ret_t == Type.T_VOID) {
				syntaxError(
						"cannot return value from method with void return type",
						filename, stmt);
			}
			
			Type rhs_t = environment.pop();
			
			checkIsSubtype(ret_t,rhs_t,stmt);
		} else if(ret_t != Type.T_VOID) {
			syntaxError(
					"missing return value",filename, stmt);
		}
		
		return Code.Return(ret_t);
	}
	
	protected Code infer(Code.SetUnion code, Entry stmt, Env environment) {
		Type rhs = environment.pop();
		Type lhs = environment.pop();
		OpDir dir;
		boolean lhs_set = Type.isCoerciveSubtype(Type.T_SET(Type.T_ANY), lhs);
		boolean rhs_set = Type.isCoerciveSubtype(Type.T_SET(Type.T_ANY), rhs);

		if(lhs_set && rhs_set) {
			dir = OpDir.UNIFORM;
		} else if(lhs_set) {
			rhs = Type.T_SET(rhs);
			dir = OpDir.LEFT;
		} else if(rhs_set) {
			lhs = Type.T_SET(lhs);
			dir = OpDir.RIGHT;					
		} else {
			syntaxError("expecting set type",filename,stmt);
			return null; // dead-code
		}
		Type lub = Type.leastUpperBound(lhs, rhs);
		environment.push(lub);
		return Code.SetUnion(Type.effectiveSetType(lub), dir);	
	}

	protected Code infer(Code.SetIntersect code, Entry stmt, Env environment) {
		Type rhs = environment.pop();
		Type lhs = environment.pop();
		OpDir dir;
		boolean lhs_set = Type.isCoerciveSubtype(Type.T_SET(Type.T_ANY), lhs);
		boolean rhs_set = Type.isCoerciveSubtype(Type.T_SET(Type.T_ANY), rhs);

		if(lhs_set && rhs_set) {
			dir = OpDir.UNIFORM;
		} else if(lhs_set) {
			rhs = Type.T_SET(rhs);
			dir = OpDir.LEFT;
		} else if(rhs_set) {
			lhs = Type.T_SET(lhs);
			dir = OpDir.RIGHT;					
		} else {
			syntaxError("expecting set type",filename,stmt);
			return null; // dead-code
		}
		Type glb = Type.greatestLowerBound(lhs, rhs);
		environment.push(glb);
		return Code.SetIntersect(Type.effectiveSetType(glb), dir);	
	}
	
	protected Code infer(Code.SetDifference code, Entry stmt, Env environment) {
		Type rhs = environment.pop();
		Type lhs = environment.pop();
		OpDir dir;
		boolean lhs_set = Type.isCoerciveSubtype(Type.T_SET(Type.T_ANY), lhs);
		boolean rhs_set = Type.isCoerciveSubtype(Type.T_SET(Type.T_ANY), rhs);

		if(lhs_set && rhs_set) {
			dir = OpDir.UNIFORM;
		} else if(lhs_set) {
			rhs = Type.T_SET(rhs);
			dir = OpDir.LEFT;
		} else if(rhs_set) {
			lhs = Type.T_SET(lhs);
			dir = OpDir.RIGHT;					
		} else {
			syntaxError("expecting set type",filename,stmt);
			return null; // dead-code
		}
		environment.push(lhs);
		return Code.SetDifference(Type.effectiveSetType(lhs), dir);	
	}

	protected Code infer(Negate v, Entry stmt, Env environment) {
		Type rhs_t = environment.pop();

		checkIsSubtype(Type.T_NUMBER,rhs_t,stmt);
		if(rhs_t != Type.T_INT) {
			// this is an implicit coercion
			rhs_t = Type.T_REAL;
		}
		environment.add(rhs_t);
		return Code.Negate(rhs_t);						
	}
	
	protected Code infer(ProcLoad v, Entry stmt, Env environment) {
		Type rhs_t = environment.pop();
		checkIsSubtype(Type.T_PROCESS(Type.T_ANY),rhs_t,stmt);
		Type.Process tp = (Type.Process)rhs_t; 
		environment.push(tp.element());
		return Code.ProcLoad(tp);
	}
	
	protected Code infer(Spawn v, Entry stmt, Env environment) {
		Type rhs_t = environment.pop();
		environment.add(Type.T_PROCESS(rhs_t));
		return Code.Spawn(Type.T_PROCESS(rhs_t));						
	}			
	
	protected Code infer(Code.Throw code, Entry stmt, Env environment) {
		Type val = environment.pop();
		// TODO: check throws clause
		// Type ret_t = method.type().throws						
		// checkIsSubtype(ret_t,val,stmt);
		return Code.Throw(val);
	}
	
	protected Pair<Env, Env> propagate(int index, Code.IfGoto code, Entry stmt,
			Env environment) {
		environment = (Env) environment.clone();
		
		Type rhs_t = environment.pop();
		Type lhs_t = environment.pop();		
		Type lub = Type.leastUpperBound(lhs_t,rhs_t);		
		Type glb = Type.greatestLowerBound(lhs_t,rhs_t);
		
		switch(code.op) {
		case LT:
		case LTEQ:
		case GT:
		case GTEQ:
			checkIsSubtype(Type.T_NUMBER, lub, stmt);
			// effect an implicit coercion
			if(lub != Type.T_INT) { lub = Type.T_REAL; }
			break;
		case EQ:
		case NEQ:	
			if(Type.isCoerciveSubtype(Type.T_NUMBER, lub)) {
				// effect an implicit coercion
				if(lub != Type.T_INT) { lub = Type.T_REAL; }
			} else if (glb == Type.T_VOID) {
				syntaxError("incomparable types: " + lhs_t + " and " + rhs_t,
						filename, stmt);
			}
			break;
		case ELEMOF:
		{			
			Type element;
			if(rhs_t instanceof Type.List){
				element = ((Type.List)rhs_t).element();
			} else if(rhs_t instanceof Type.Set){
				element = ((Type.Set)rhs_t).element();
			} else {
				syntaxError("expected set or list, found: " + rhs_t,filename,stmt);
				return null;
			}
			if (!Type.isCoerciveSubtype(element, lhs_t)) {
				syntaxError("incomparable types: " + lhs_t + " and " + rhs_t,
						filename, stmt);
			}			
			break;
		}	
		case SUBSET:
		case SUBSETEQ:			
			if (!Type.isCoerciveSubtype(lhs_t, rhs_t) && !Type.isCoerciveSubtype(rhs_t, lhs_t)) {
				syntaxError("incomparable types: " + lhs_t + " and " + rhs_t,
						filename, stmt);
			}
			checkIsSubtype(Type.T_SET(Type.T_ANY),lhs_t,stmt);
			checkIsSubtype(Type.T_SET(Type.T_ANY),rhs_t,stmt);
			break;		
		}
		
		Block blk = new Block();
		blk.add(Code.IfGoto(lub, code.op, code.target),stmt.attributes());		
		rewrites.put(index, blk);
		
		return new Pair<Env,Env>(environment,environment);
	}
	
	protected Pair<Env, Env> propagate(int index, Code.IfType code, Entry stmt,
			Env environment) {
		environment = (Env) environment.clone();
		Type lhs_t;
		
		if(code.slot >= 0) {
			lhs_t = environment.get(code.slot);
		} else {
			lhs_t = environment.pop();
		}
		
		Code ncode = code;
		Env trueEnv = null;
		Env falseEnv = null;		
		Type glb = Type.greatestLowerBound(lhs_t, code.test);
			
		if(Type.isSubtype(code.test,lhs_t)) {								
			// DEFINITE TRUE CASE										
			//trueEnv = environment;
			//ncode = Code.Goto(code.target);										
			syntaxError("branch always taken",filename,methodCase.body().get(index));
		} else if (glb == Type.T_VOID) {				
			// DEFINITE FALSE CASE				
			//falseEnv = environment;							
			//ncode = Code.Skip;							
			syntaxError("incomparable operands: " + lhs_t + " and " + code.test,filename,stmt);
		} else {
			ncode = Code.IfType(lhs_t, code.slot, code.test, code.target);				
			trueEnv = new Env(environment);
			falseEnv = new Env(environment);		
			if(code.slot >= 0) {						
				Type gdiff = Type.leastDifference(lhs_t, code.test);				
				trueEnv.set(code.slot, glb);			
				falseEnv.set(code.slot, gdiff);								
			}
		}
		
		Block blk = new Block();
		blk.add(ncode,stmt.attributes());		
		rewrites.put(index, blk);
		
		return new Pair(trueEnv,falseEnv);		
	}		

	protected List<Env> propagate(int index, Code.Switch code, Entry stmt,
			Env environment) {
		Type val = environment.pop();
		ArrayList<Env> envs = new ArrayList<Env>();
		// TODO: update this code to support type inference of types. That is,
		// if we switch on a type value then this will update the type of the
		// value.
		for(Pair<Value, String> e : code.branches) {
			Value cv = e.first();
			checkIsSubtype(val,cv.type(),stmt);
			envs.add(environment);
		}

		Block blk = new Block();
		blk.add(Code.Switch(val,code.defaultTarget,code.branches),stmt.attributes());		
		rewrites.put(index, blk);
		
		return envs;
	}	
	
	protected Env propagate(int start, int end, Code.ForAll forloop,
			Entry stmt, ArrayList<Integer> modifies, Env environment) {
						
		// Now, type the source 		
		Type src_t = environment.pop();						
		
		Type elem_t;
		if(src_t instanceof Type.List) {
			elem_t = ((Type.List)src_t).element();
		} else if(src_t instanceof Type.Set){
			elem_t = ((Type.Set)src_t).element();
		} else {
			syntaxError("expected set or list, found: " + src_t,filename,stmt);
			return null; // deadcode
		}
		
		if (elem_t == Type.T_VOID) {
			// This indicates a loop over an empty list. This legitimately can
			// happen as a result of substitution for contraints or pre/post
			// conditions.
			for (int i = start; i <= end; ++i) {
				rewrites.put(i, new Block());
			}			
			
			return environment;
		}				
		
		// create environment specific for loop body
		Env loopEnv = new Env(environment);		
		loopEnv.set(forloop.slot, elem_t);
	
		Env newEnv = null;
		Env oldEnv = null;
		do {
			// iterate until a fixed point reached
			oldEnv = newEnv != null ? newEnv : loopEnv;			 			
			newEnv = propagate(start+1,end,oldEnv);
		 } while(!newEnv.equals(oldEnv));				
		
		environment = join(environment,newEnv);		
				
		Block blk = new Block();
		blk.add(Code.ForAll(src_t, forloop.slot, forloop.target, modifies),stmt.attributes());		
		rewrites.put(start, blk);
		
		return join(environment,newEnv);
	}
	
	protected Env propagate(int start, int end, Code.Loop loop, 
			Entry stmt, Env environment) {

		// First, calculate the modifies set
		ArrayList<Integer> modifies = new ArrayList<Integer>();
		for(int i=start;i<end;++i) {
			Code code = methodCase.body().get(i).code;
			if(code instanceof Store) {
				Store s = (Store) code;
				modifies.add(s.slot);
			} else if(code instanceof MultiStore) {
				MultiStore s = (MultiStore) code;
				modifies.add(s.slot);
			}
		}
		
		// Now, type the loop body
		
		if (loop instanceof Code.ForAll) {
			return propagate(start, end, (Code.ForAll) loop, stmt, modifies, environment);
		}
		
		Env newEnv = null;
		Env oldEnv = null;
		do {
			// iterate until a fixed point reached
			oldEnv = newEnv != null ? newEnv : environment;
			newEnv = propagate(start+1,end, oldEnv);
		} while (!newEnv.equals(oldEnv));

		environment = join(environment, newEnv);
				
<<<<<<< HEAD
				msg = "no match for " + ivk;
			}
			// failed to find an identical match
			
			boolean firstTime = true;
			int count = 0;
			for(Type.Fun ft : targets) {
				if(firstTime) {
					msg += "\n\tfound: " + ivk.name.name() +  parameterString(ft.params());
				} else {
					msg += "\n\tand: " + ivk.name.name() +  parameterString(ft.params());
				}				
				if(++count < targets.size()) {
					msg += ",";
				}
			}

			syntaxError(msg + "\n",filename,stmt);			
		} catch(ResolveError ex) {
			syntaxError(ex.getMessage(),filename,stmt);			
		}
		return null;
	}
	
	protected CExpr infer(DirectInvoke ivk, Stmt stmt,
			HashMap<String,Type> environment) {
		
		ArrayList<CExpr> args = new ArrayList<CExpr>();
		ArrayList<Type> types = new ArrayList<Type>();
		CExpr receiver = ivk.receiver;
		Type.Process receiverT = null;
		if(receiver != null) {
			receiver = infer(receiver, stmt, environment);
			receiverT = checkType(receiver.type(),Type.Process.class,stmt);
		}
		for (CExpr arg : ivk.args) {
			arg = infer(arg, stmt, environment);
			args.add(arg);
			types.add(arg.type());
		}
		
		try {
			Type.Fun funtype = bindFunction(ivk.name, receiverT, types, stmt, environment);

			return CExpr.DIRECTINVOKE(funtype, ivk.name, ivk.caseNum, receiver, ivk.synchronous, args);
		} catch (ResolveError ex) {
			syntaxError(ex.getMessage(), filename, stmt);
			return null; // unreachable
		}
	}
	
	protected CExpr infer(IndirectInvoke ivk, Stmt stmt,
			HashMap<String,Type> environment) {
		
		ArrayList<CExpr> args = new ArrayList<CExpr>();		
		CExpr receiver = ivk.receiver;
		CExpr target = ivk.target;
		
		Type.Process receiverT = null;
		if(receiver != null) {
			receiver = infer(receiver, stmt, environment);
			receiverT = checkType(receiver.type(),Type.Process.class,stmt);
		}
		
		target = infer(target, stmt, environment);		
		checkType(target.type(),Type.Fun.class,stmt);
		
		for (CExpr arg : ivk.args) {
			arg = infer(arg, stmt, environment);
			args.add(arg);			
		}						
=======
		Block blk = new Block();
		blk.add(Code.Loop(loop.target, modifies),stmt.attributes());		
		rewrites.put(start, blk);
>>>>>>> 3ebbed46
		
		return environment;
	}
	
	/**
	 * Bind function is responsible for determining the true type of a method or
	 * function being invoked. To do this, it must find the function/method
	 * with the most precise type that matches the argument types.
	 * 
	 * @param nid
	 * @param receiver
	 * @param paramTypes
	 * @param elem
	 * @return
	 * @throws ResolveError
	 */
	protected Type.Fun bindFunction(NameID nid, Type.Process receiver,
			List<Type> paramTypes, SyntacticElement elem,
			HashMap<String, Type> environment) throws ResolveError {

		Type.Fun target = Type.T_FUN(receiver, Type.T_ANY,paramTypes);
		Type.Fun candidate = null;				
		
		List<Type.Fun> targets = lookupMethod(nid.module(),nid.name()); 
		
		for (Type.Fun ft : targets) {										
			Type funrec = ft.receiver();			
			if (receiver == funrec
<<<<<<< HEAD
					|| (receiver == null && funrec != null && Type.isSubtype(
							funrec, environment.get("this")))
					|| (receiver != null && funrec != null && Type.isSubtype(
=======
					|| (receiver != null && funrec != null && Type.isCoerciveSubtype(
>>>>>>> 3ebbed46
							funrec, receiver))) {
				// receivers match up OK ...				
				if (ft.params().size() == paramTypes.size()						
						&& paramSubtypes(ft, target)
						&& (candidate == null || paramSubtypes(candidate,ft))) {					
					candidate = ft;					
				}
			}
		}				
		
		// Check whether we actually found something. If not, print a useful
		// error message.
		if(candidate == null) {
			String msg = "no match for " + nid.name() + parameterString(paramTypes);
			boolean firstTime = true;
			int count = 0;
			for(Type.Fun ft : targets) {
				if(firstTime) {
					msg += "\n\tfound: " + nid.name() +  parameterString(ft.params());
				} else {
					msg += "\n\tand: " + nid.name() +  parameterString(ft.params());
				}				
				if(++count < targets.size()) {
					msg += ",";
				}
			}
			
			syntaxError(msg + "\n",filename,elem);
		}
		
		return candidate;
	}
	
	private boolean paramSubtypes(Type.Fun f1, Type.Fun f2) {
		List<Type> f1_params = f1.params();
		List<Type> f2_params = f2.params();
		if(f1_params.size() == f2_params.size()) {
			for(int i=0;i!=f1_params.size();++i) {
				Type f1_param = f1_params.get(i);
				Type f2_param = f2_params.get(i);
				if(!Type.isCoerciveSubtype(f1_param,f2_param)) {					
					return false;
				}
			}
			return true;
		}
		return false;
	}
	
	private String parameterString(List<Type> paramTypes) {
		String paramStr = "(";
		boolean firstTime = true;
		for(Type t : paramTypes) {
			if(!firstTime) {
				paramStr += ",";
			}
			firstTime=false;
			paramStr += t;
		}
		return paramStr + ")";
	}
	
	protected List<Type.Fun> lookupMethod(ModuleID mid, String name)
			throws ResolveError {
		
		Module module = loader.loadModule(mid);
		ArrayList<Type.Fun> rs = new ArrayList<Type.Fun>();
		for (Module.Method m : module.method(name)) {
			rs.add(m.type());
		}
		return rs;		
	}
	
	protected <T extends Type> T checkType(Type t, Class<T> clazz,
			SyntacticElement elem) {		
		if (clazz.isInstance(t)) {
			return (T) t;
		} else {
			syntaxError("expected type " + clazz.getName() + ", found "
					+ t, filename, elem);
			return null;
		}
	}
	
	// Check t1 :> t2
	protected void checkIsSubtype(Type t1, Type t2, SyntacticElement elem) {		
		if (!Type.isCoerciveSubtype(t1, t2)) {
			syntaxError("expected type " + t1 + ", found " + t2, filename, elem);
		}		
	}

	public Env join(Env env1, Env env2) {
		if (env2 == null) {
			return env1;
		} else if (env1 == null) {
			return env2;
		}
		Env env = new Env();
		for (int i = 0; i != Math.min(env1.size(), env2.size()); ++i) {
			env.add(Type.leastUpperBound(env1.get(i), env2.get(i)));
		}

		return env;
	}
	
	public static class Env extends ArrayList<Type> {
		public Env() {
		}
		public Env(Collection<Type> v) {
			super(v);
		}
		public void push(Type t) {
			add(t);
		}
		public Type top() {
			return get(size()-1);
		}
		public Type pop() {
			return remove(size()-1);			
		}
		public Env clone() {
			return new Env(this);
		}
	}
}
<|MERGE_RESOLUTION|>--- conflicted
+++ resolved
@@ -1,1383 +1,1302 @@
-// Copyright (c) 2011, David J. Pearce (djp@ecs.vuw.ac.nz)
-// All rights reserved.
-//
-// Redistribution and use in source and binary forms, with or without
-// modification, are permitted provided that the following conditions are met:
-//    * Redistributions of source code must retain the above copyright
-//      notice, this list of conditions and the following disclaimer.
-//    * Redistributions in binary form must reproduce the above copyright
-//      notice, this list of conditions and the following disclaimer in the
-//      documentation and/or other materials provided with the distribution.
-//    * Neither the name of the <organization> nor the
-//      names of its contributors may be used to endorse or promote products
-//      derived from this software without specific prior written permission.
-//
-// THIS SOFTWARE IS PROVIDED BY THE COPYRIGHT HOLDERS AND CONTRIBUTORS "AS IS" AND
-// ANY EXPRESS OR IMPLIED WARRANTIES, INCLUDING, BUT NOT LIMITED TO, THE IMPLIED
-// WARRANTIES OF MERCHANTABILITY AND FITNESS FOR A PARTICULAR PURPOSE ARE
-// DISCLAIMED. IN NO EVENT SHALL DAVID J. PEARCE BE LIABLE FOR ANY
-// DIRECT, INDIRECT, INCIDENTAL, SPECIAL, EXEMPLARY, OR CONSEQUENTIAL DAMAGES
-// (INCLUDING, BUT NOT LIMITED TO, PROCUREMENT OF SUBSTITUTE GOODS OR SERVICES;
-// LOSS OF USE, DATA, OR PROFITS; OR BUSINESS INTERRUPTION) HOWEVER CAUSED AND
-// ON ANY THEORY OF LIABILITY, WHETHER IN CONTRACT, STRICT LIABILITY, OR TORT
-// (INCLUDING NEGLIGENCE OR OTHERWISE) ARISING IN ANY WAY OUT OF THE USE OF THIS
-// SOFTWARE, EVEN IF ADVISED OF THE POSSIBILITY OF SUCH DAMAGE.
-
-package wyil.transforms;
-
-import static wyil.util.SyntaxError.syntaxError;
-
-import java.util.Collection;
-import java.util.Collections;
-import java.util.List;
-import java.util.ArrayList;
-import java.util.Map;
-import java.util.HashMap;
-import java.util.HashSet;
-
-import wyil.ModuleLoader;
-import wyil.lang.*;
-import wyil.lang.Code.*;
-import wyil.util.*;
-import wyil.util.dfa.*;
-
-import static wyil.lang.Block.*;
-
-/**
- * <p>
- * The type propagation stage propagates type information in a flow-sensitive
- * fashion from declared parameter and return types through assigned
- * expressions, to determine types for all intermediate expressions and
- * variables. In some cases, this process will actually update the underlying
- * expressions to reflect the correct operator. For example, an expression
- * <code>a+b</code> will always initially be parsed as a CExpr.BinOp with ADD
- * operator. However, if type propagation determines that <code>a</code> and
- * <code>b</code> have set type, then the operator will be updated to a UNION.
- * </p>
- * <p>
- * <b<Note:</b> currently, this stage does not propagate through type definitions.
- * </p>
- * 
- * @author djp
- * 
- */
-public class TypePropagation extends ForwardFlowAnalysis<TypePropagation.Env> {
-
-	/**
-	 * The rewrites map maps bytecode indices to blocks of code which they are
-	 * rewriten into.
-	 */
-	private final HashMap<Integer,Block> rewrites = new HashMap<Integer,Block>();
-	
-	public TypePropagation(ModuleLoader loader) {
-		super(loader);
-	}
-	
-	public Module.TypeDef propagate(Module.TypeDef type) {
-		return type;		
-	}
-	
-	public Module.ConstDef propagate(Module.ConstDef def) {
-		// We need to perform type propagation over values in order to handle
-		// function constants which have not yet been bound.
-		Value v = (Value) infer(def.constant(),def);
-		return new Module.ConstDef(def.name(), v, def.attributes());
-	}
-	
-	public Env initialStore() {
-				
-		Env environment = new Env();		
-
-		if(method.type().receiver() != null) {					
-			environment.add(method.type().receiver());
-		}
-		List<Type> paramTypes = method.type().params();
-		
-		int i = 0;
-		for (; i != paramTypes.size(); ++i) {
-			Type t = paramTypes.get(i);
-			environment.add(t);
-			if (method.type().receiver() == null
-					&& Type.isCoerciveSubtype(Type.T_PROCESS(Type.T_ANY), t)) {
-				// FIXME: add source information
-				syntaxError("function argument cannot have process type",
-						filename, methodCase);
-			}
-		}				
-				
-		return environment;
-	}		
-	
-	public Module.Case propagate(Module.Case mcase) {		
-		this.methodCase = mcase;
-		this.stores = new HashMap<String,Env>();
-		this.rewrites.clear();
-		
-		Env environment = initialStore();
-		int start = method.type().params().size();
-		if(method.type().receiver() != null) { start++; }
-		for (int i = start; i < mcase.locals().size(); i++) {
-			environment.add(Type.T_VOID);
-		}	
-		
-		propagate(0,mcase.body().size(), environment);	
-		
-		// At this point, we apply the inserts
-		Block body = mcase.body();
-		Block nbody = new Block();		
-		for(int i=0;i!=body.size();++i) {
-			Block rewrite = rewrites.get(i);
-			if(rewrite != null) {
-				nbody.addAll(rewrite);
-			} else {				
-				nbody.add(body.get(i));
-			}
-		}
-		
-		return new Module.Case(nbody,mcase.locals(),mcase.attributes());
-	}
-	
-	protected Env propagate(int index, Entry entry,
-			Env environment) {
-		
-		Code code = entry.code;				
-		
-		environment = (Env) environment.clone();
-		
-		if(code instanceof Assert) {
-			code = infer((Assert)code,entry,environment);
-		} else if(code instanceof BinOp) {
-			code = infer((BinOp)code,entry,environment);
-		} else if(code instanceof Convert) {
-			code = infer((Convert)code,entry,environment);
-		} else if(code instanceof Const) {
-			code = infer((Const)code,entry,environment);
-		} else if(code instanceof Debug) {
-			code = infer((Debug)code,entry,environment);
-		} else if(code instanceof ExternJvm) {
-			// skip
-		} else if(code instanceof Fail) {
-			code = infer((Fail)code,entry,environment);
-		} else if(code instanceof FieldLoad) {
-			Block block = infer((FieldLoad)code,entry,environment);
-			rewrites.put(index, block);
-			return environment;
-		} else if(code instanceof IndirectInvoke) {
-			code = infer((IndirectInvoke)code,entry,environment);
-		} else if(code instanceof IndirectSend) {
-			code = infer((IndirectSend)code,entry,environment);
-		} else if(code instanceof Invoke) {
-			code = infer((Invoke)code,entry,environment);
-		} else if(code instanceof Label) {
-			// skip			
-		} else if(code instanceof ListLength) {
-			code = infer((ListLength)code,entry,environment);
-		} else if(code instanceof SubList) {
-			code = infer((SubList)code,entry,environment);
-		} else if(code instanceof ListLoad) {
-			code = infer((ListLoad)code,entry,environment);
-		} else if(code instanceof Load) {
-			code = infer((Load)code,entry,environment);
-		} else if(code instanceof MultiStore) {
-			code = infer((MultiStore)code,entry,environment);
-		} else if(code instanceof Negate) {
-			code = infer((Negate)code,entry,environment);
-		} else if(code instanceof NewDict) {
-			code = infer((NewDict)code,entry,environment);
-		} else if(code instanceof NewList) {
-			code = infer((NewList)code,entry,environment);
-		} else if(code instanceof NewRecord) {
-			code = infer((NewRecord)code,entry,environment);
-		} else if(code instanceof NewSet) {
-			code = infer((NewSet)code,entry,environment);
-		} else if(code instanceof ProcLoad) {
-			code = infer((ProcLoad)code,entry,environment);
-		} else if(code instanceof Return) {
-			code = infer((Return)code,entry,environment);
-		} else if(code instanceof Send) {
-			code = infer((Send)code,entry,environment);
-		} else if(code instanceof Store) {
-			code = infer((Store)code,entry,environment);
-		} else if(code instanceof SetUnion) {
-			code = infer((SetUnion)code,entry,environment);
-		} else if(code instanceof SetDifference) {
-			code = infer((SetDifference)code,entry,environment);
-		} else if(code instanceof SetIntersect) {
-			code = infer((SetIntersect)code,entry,environment);
-		} else if(code instanceof Spawn) {
-			code = infer((Spawn)code,entry,environment);
-		} else if(code instanceof Throw) {
-			code = infer((Throw)code,entry,environment);
-		} else {
-			syntaxError("Unknown wyil code encountered: " + code,filename,entry);
-			return null;
-		}
-		
-		Block block = new Block();
-		block.add(code,entry.attributes());		
-		rewrites.put(index, block);
-		
-		return environment;
-	}
-	
-	protected Code infer(Code.Assert code, Entry stmt, Env environment) {
-		return code;
-	}
-	
-	protected Code infer(BinOp v, Entry stmt, Env environment) {		
-		Code code = v;
-		Type rhs = environment.pop();
-		Type lhs = environment.pop();
-		Type result;
-
-		boolean lhs_set = Type.isCoerciveSubtype(Type.T_SET(Type.T_ANY),lhs);
-		boolean rhs_set = Type.isCoerciveSubtype(Type.T_SET(Type.T_ANY),rhs);
-		boolean lhs_list = Type.isCoerciveSubtype(Type.T_LIST(Type.T_ANY),lhs);
-		boolean rhs_list = Type.isCoerciveSubtype(Type.T_LIST(Type.T_ANY),rhs);
-		boolean lhs_str = Type.isCoerciveSubtype(Type.T_STRING,lhs);
-		boolean rhs_str = Type.isCoerciveSubtype(Type.T_STRING,rhs);
-		
-		if(lhs_str || rhs_str) {			
-			Code.OpDir dir;
-			
-			if(lhs_str && rhs_str) {				
-				dir = OpDir.UNIFORM;
-			} else if(lhs_str) {				
-				dir = OpDir.LEFT;
-			} else {				
-				dir = OpDir.RIGHT;
-			}
-			
-			switch(v.bop) {				
-				case ADD:																				
-					code = Code.StringAppend(dir);
-					break;
-				default:
-					syntaxError("Invalid string operation: " + v.bop,filename,stmt);		
-			}
-			
-			result = Type.T_STRING;
-		} else if(lhs_list || rhs_list) {
-			Type.List type;
-			Code.OpDir dir;
-			
-			if(lhs_list && rhs_list) {
-				type = Type.effectiveListType(Type.leastUpperBound(lhs,rhs));
-				dir = OpDir.UNIFORM;
-			} else if(lhs_list) {
-				type = Type.effectiveListType(lhs);
-				dir = OpDir.LEFT;
-			} else {
-				type = Type.effectiveListType(rhs);
-				dir = OpDir.RIGHT;
-			}
-			
-			switch(v.bop) {				
-				case ADD:																				
-					code = Code.ListAppend(type,dir);
-					break;
-				default:
-					syntaxError("Invalid list operation: " + v.bop,filename,stmt);		
-			}
-			
-			result = type;
-			
-		} else if(lhs_set || rhs_set) {
-			Type.Set type;
-			Code.OpDir dir;
-			
-			if(lhs_set && rhs_set) {				
-				type = Type.effectiveSetType(Type.leastUpperBound(lhs,rhs));
-				dir = OpDir.UNIFORM;
-			} else if(lhs_set) {
-				type = Type.effectiveSetType(lhs);
-				dir = OpDir.LEFT;
-			} else {
-				type = Type.effectiveSetType(rhs);
-				dir = OpDir.RIGHT;
-			}
-			
-			switch(v.bop) {
-				case ADD:																				
-					code = Code.SetUnion(type,dir);
-					break;				
-				case SUB:
-					if(dir == OpDir.RIGHT) {
-						// this case is non-sensical
-						syntaxError("Invalid set operation",filename,stmt);
-					}
-					code = Code.SetDifference(type,dir);					
-					break;								
-				default:
-					syntaxError("Invalid set operation: " + v.bop,filename,stmt);			
-			}
-			
-			result = type;
-			
-		} else {
-			result = Type.leastUpperBound(lhs,rhs);
-			BOp op = v.bop;
-			if(v.bop == BOp.REM) {
-				// remainder is a special case which requires both operands to
-				// be integers.
-				checkIsSubtype(Type.T_INT,result,stmt);
-			} else {
-				checkIsSubtype(Type.T_NUMBER,result,stmt);
-				if(result != Type.T_INT) {
-					result = Type.T_REAL;
-				}
-			}
-			code = Code.BinOp(result,op);
-		}				
-		
-		environment.push(result);
-		
-		return code;				
-	}
-	
-	protected Code infer(Code.Convert code, Entry stmt, Env environment) {
-		Type from = environment.pop();
-		checkIsSubtype(code.to,from,stmt);
-		environment.push(code.to);
-		return Code.Convert(from, code.to);
-	}
-	
-	protected Code infer(Code.Const code, Entry stmt, Env environment) {
-		// we must perform type propagation across values here in order to
-		// handle function constants which have not yet been bound.
-		code = Code.Const(infer(code.constant,stmt));		
-		environment.push(code.constant.type());
-		return code;
-	}
-	
-	protected Value infer(Value val, SyntacticElement elem) {
-		if (val instanceof Value.Rational || val instanceof Value.Bool
-				|| val instanceof Value.Integer
-				|| val instanceof Value.Null || val instanceof Value.Strung) {
-			return val;
-		} else if (val instanceof Value.Set) {
-			return infer((Value.Set)val,elem);
-		} else if (val instanceof Value.List) {
-			return infer((Value.List)val,elem);
-		} else if (val instanceof Value.Dictionary) {
-			return infer((Value.Dictionary)val,elem);
-		} else if (val instanceof Value.Record) {
-			return infer((Value.Record)val,elem);
-		} else {
-			return infer((Value.FunConst)val,elem);
-		}
-	}
-	
-	protected Value infer(Value.Set val, SyntacticElement elem) {
-		ArrayList<Value> nvals =  new ArrayList<Value>();
-		for(Value v : val.values) {
-			nvals.add(infer(v,elem));
-		}
-		return Value.V_SET(nvals);
-	}
-	
-	protected Value infer(Value.List val, SyntacticElement elem) {
-		ArrayList<Value> nvals =  new ArrayList<Value>();
-		for(Value v : val.values) {
-			nvals.add(infer(v,elem));
-		}
-		return Value.V_LIST(nvals);
-	}
-	
-	protected Value infer(Value.Dictionary dict, SyntacticElement elem) {
-		HashMap<Value,Value> nvals =  new HashMap<Value,Value>();
-		for(Map.Entry<Value,Value> v : dict.values.entrySet()) {
-			Value key = infer(v.getKey(),elem);
-			Value val = infer(v.getValue(),elem);
-			nvals.put(key, val);
-		}
-		return Value.V_DICTIONARY(nvals);
-	}	
-	
-	protected Value infer(Value.Record record, SyntacticElement elem) {
-		HashMap<String,Value> nfields =  new HashMap<String,Value>();
-		for(Map.Entry<String,Value> v : record.values.entrySet()) {
-			String key = v.getKey();
-			Value val = infer(v.getValue(),elem);
-			nfields.put(key, val);
-		}
-		return Value.V_RECORD(nfields);
-	}
-	
-	protected Value infer(Value.FunConst fc, SyntacticElement elem) {
-		try {
-			List<Type.Fun> targets = lookupMethod(fc.name.module(),fc.name.name());
-			String msg;
-			if(fc.type == null) {
-				if(targets.size() == 1) {
-					return Value.V_FUN(fc.name, targets.get(0));
-				} 
-				msg = "ambiguous function or method reference";					
-			} else {
-				msg = "no match for " + fc;
-				for(Type.Fun ft : targets) {
-					if(fc.type.params().equals(ft.params())) {
-						return Value.V_FUN(fc.name, ft);
-					}
-				}					
-			}
-
-			// failed to find an appropriate match
-			boolean firstTime = true;
-			int count = 0;
-			for(Type.Fun ft : targets) {
-				if(firstTime) {
-					msg += "\n\tfound: " + fc.name.name() + parameterString(ft.params());
-				} else {
-					msg += "\n\tand: " + fc.name.name() + parameterString(ft.params());
-				}
-				if(++count < targets.size()) {
-					msg += ",";
-				}
-			}
-			syntaxError(msg + "\n",filename,elem);
-		} catch(ResolveError ex) {
-			syntaxError(ex.getMessage(),filename,elem);				
-		}			
-		return null;
-	}
-	
-	protected Code infer(Code.Debug code, Entry stmt, Env environment) {
-		Type rhs_t = environment.pop();		
-		// FIXME: should be updated to string
-		checkIsSubtype(Type.T_STRING,rhs_t,stmt);
-		return code;
-	}
-	
-	protected Code infer(Code.Fail code, Entry stmt, Env environment) {
-		// no change to stack
-		return code;
-	}
-		
-	protected Block infer(FieldLoad e, Entry stmt, Env environment) {	
-		Block blk = new Block();
-		Type lhs_t = environment.pop();		
-		
-		if (Type.isCoerciveSubtype(Type.T_PROCESS(Type.T_ANY), lhs_t)) {
-			Type.Process tp = (Type.Process) lhs_t;
-			blk.add(Code.ProcLoad(tp),stmt.attributes());
-			lhs_t = tp.element();
-		}
-		
-		Type.Record ett = Type.effectiveRecordType(lhs_t);		
-		if (ett == null) {
-			syntaxError("record required, got: " + lhs_t, filename, stmt);
-		}
-		Type ft = ett.fields().get(e.field);		
-		if (ft == null) {
-			syntaxError("record has no field named " + e.field, filename, stmt);
-		}
-		
-		environment.push(ft);
-		
-		blk.add(Code.FieldLoad(ett, e.field),stmt.attributes());
-		return blk;
-	}
-	
-	protected Code infer(IndirectSend e, Entry stmt, Env environment) {
-		return null;
-	}
-	
-	protected Code infer(Invoke ivk, Entry stmt, Env environment) {			
-		ArrayList<Type> types = new ArrayList<Type>();	
-				
-		for(int i=0;i!=ivk.type.params().size();++i) {
-			types.add(environment.pop());
-		}
-		
-		Collections.reverse(types);		
-		
-		try {			
-			Type.Fun funtype = bindFunction(ivk.name, null, types, stmt);
-			if(funtype.ret() != Type.T_VOID && ivk.retval) {
-				environment.push(funtype.ret());
-			}
-			return Code.Invoke(funtype, ivk.name, ivk.retval);			
-		} catch (ResolveError ex) {
-			syntaxError(ex.getMessage(), filename, stmt);
-			return null; // unreachable
-		}		
-	}
-	
-	protected Code infer(IndirectInvoke ivk, Entry stmt,
-			Env environment) {
-		
-		ArrayList<Type> types = new ArrayList<Type>();			
-		for(int i=0;i!=ivk.type.params().size();++i) {
-			types.add(0,environment.pop());
-		}
-		Collections.reverse(types);
-		Type target = environment.pop();
-		Type.Fun ft = checkType(target,Type.Fun.class,stmt);			
-		List<Type> ft_params = ft.params();
-		for(int i=0;i!=ft_params.size();++i) {
-			Type param = ft_params.get(i);
-			Type arg = types.get(i);
-			checkIsSubtype(param,arg,stmt);
-		}
-		
-		if(ft.ret() != Type.T_VOID && ivk.retval) {
-			environment.push(ft.ret());
-		}
-		
-		return Code.IndirectInvoke(ft,ivk.retval);		
-	}
-	
-	protected Code infer(ListLoad e, Entry stmt, Env environment) {
-		Type idx = environment.pop();
-		Type src = environment.pop();
-		if(Type.isCoerciveSubtype(Type.T_DICTIONARY(Type.T_ANY, Type.T_ANY),src)) {			
-			// this indicates a dictionary access, rather than a list access			
-			Type.Dictionary dict = Type.effectiveDictionaryType(src);			
-			if(dict == null) {
-				syntaxError("expected dictionary",filename,stmt);
-			}
-			checkIsSubtype(dict.key(),idx,stmt);
-			environment.push(dict.value());
-			// OK, it's a hit
-			return Code.DictLoad(dict);
-		} else if(Type.isCoerciveSubtype(Type.T_STRING,src)) {
-			checkIsSubtype(Type.T_INT,idx,stmt);
-			environment.push(Type.T_CHAR);
-			return Code.StringLoad();
-		} else {		
-			Type.List list = Type.effectiveListType(src);			
-			if(list == null) {
-				syntaxError("expected list",filename,stmt);
-			}			
-			checkIsSubtype(Type.T_INT,idx,stmt);
-			environment.push(list.element());
-			return Code.ListLoad(list);
-		}
-	}
-		
-	protected Code infer(MultiStore e, Entry stmt, Env environment) {		
-		ArrayList<Type> path = new ArrayList();
-		Type val = environment.pop();
-		for(int i=e.fields.size();i!=e.level;++i) {
-			path.add(environment.pop());
-		}
-		
-		Type src = environment.get(e.slot);		
-		Type iter = src;
-		
-		if(e.slot == 0 && Type.isCoerciveSubtype(Type.T_PROCESS(Type.T_ANY), src)) {
-			Type.Process p = (Type.Process) src;
-			iter = p.element();
-		}
-		
-		int fi = 0;
-		int pi = 0;
-		for(int i=0;i!=e.level;++i) {				
-			if(Type.isSubtype(Type.T_DICTIONARY(Type.T_ANY, Type.T_ANY),iter)) {			
-				// this indicates a dictionary access, rather than a list access			
-				Type.Dictionary dict = Type.effectiveDictionaryType(iter);			
-				if(dict == null) {
-					syntaxError("expected dictionary",filename,stmt);
-				}
-				Type idx = path.get(pi++);
-				checkIsSubtype(dict.key(),idx,stmt);
-				iter = dict.value();				
-			} else if(Type.isSubtype(Type.T_STRING,iter)) {							
-				Type idx = path.get(pi++);
-				checkIsSubtype(Type.T_INT,idx,stmt);
-				checkIsSubtype(Type.T_INT,val,stmt);	
-				iter = Type.T_INT;				
-			} else if(Type.isSubtype(Type.T_LIST(Type.T_ANY),iter)) {			
-				Type.List list = Type.effectiveListType(iter);			
-				if(list == null) {
-					syntaxError("expected list",filename,stmt);
-				}
-				Type idx = path.get(pi++);
-				checkIsSubtype(Type.T_INT,idx,stmt);				
-				iter = list.element();
-			} else {
-				Type.Record rec = Type.effectiveRecordType(iter);
-				if(rec == null) {
-					syntaxError("expected record",filename,stmt);
-				}
-				String field = e.fields.get(fi++);
-				iter = rec.fields().get(field);
-				if(iter == null) {
-					syntaxError("expected field \"" + field + "\"",filename,stmt);
-				}				
-			}
-		}
-		
-		// Now, we need to determine the (potentially) updated type of the
-		// variable in question. For example, if we assign a real into a [int]
-		// then we'll end up with a [real].
-		Type ntype = typeInference(src,val,e.level,0,e.fields);
-		environment.set(e.slot,ntype);
-		
-		return Code.MultiStore(src,e.slot,e.level,e.fields);
-	}
-
-	/**
-	 * The purpose of this method is to update a given type after some
-	 * subcomponent has been assigned a new value.  Examples include:
-	 * <pre>
-	 * x : [int] => [real]           // after e.g. x[i] = 1.2
-	 * x : { real op } => { int op}  // after e.g. x.op = 1
-	 * </pre>
-	 * 
-	 * @param oldtype
-	 * @param level
-	 * @param fieldLevel
-	 * @param fields
-	 * @return
-	 */
-	public static Type typeInference(Type oldtype, Type newtype, int level, int fieldLevel, ArrayList<String> fields) {
-		if(level == 0 && fieldLevel == fields.size()) {
-			// this is the base case of the recursion.
-			return newtype;			
-		} else if(Type.isSubtype(Type.T_PROCESS(Type.T_ANY),oldtype)) {
-			Type.Process tp = (Type.Process) oldtype;
-			Type nelement = typeInference(tp.element(),newtype,level,fieldLevel,fields);
-			return Type.T_PROCESS(nelement);
-		} else if(Type.isSubtype(Type.T_DICTIONARY(Type.T_ANY, Type.T_ANY),oldtype)) {
-			// Dictionary case is straightforward. Since only one key-value pair
-			// is being updated, we must assume other key-value pairs are not
-			// --- hence, the original type must be preserved. However, in the
-			// case that we're assigning a more general value for some key then
-			// we need to generalise the value type accordingly. 
-			Type.Dictionary dict = Type.effectiveDictionaryType(oldtype);
-			Type nvalue = typeInference(dict.value(),newtype,level-1,fieldLevel,fields);
-			return Type.leastUpperBound(oldtype,Type.T_DICTIONARY(dict.key(),nvalue));
-			
-		} else if(Type.isSubtype(Type.T_STRING,oldtype)) {
-			Type nelement = typeInference(Type.T_INT,newtype,level-1,fieldLevel,fields);
-			
-			return oldtype;
-		} else if(Type.isSubtype(Type.T_LIST(Type.T_ANY),oldtype)) {		
-			// List case is basicaly same as for dictionary above.
-			Type.List list = Type.effectiveListType(oldtype);
-			Type nelement = typeInference(list.element(),newtype,level-1,fieldLevel,fields);
-			return Type.leastUpperBound(oldtype,Type.T_LIST(nelement));
-		
-		} else if(Type.effectiveRecordType(oldtype) != null){			
-			// Record case is more interesting as we may be able to actually
-			// perform a "strong" update of the type. This is because we know
-			// exactly which field is being updated.
-			String field = fields.get(fieldLevel);
-			if(oldtype instanceof Type.Record) {
-				Type.Record rt = (Type.Record) oldtype;
-				Type ntype = typeInference(rt.fields().get(field),newtype,level-1,fieldLevel+1,fields);
-				HashMap<String,Type> types = new HashMap<String,Type>(rt.fields());				
-				types.put(field, ntype);
-				return Type.T_RECORD(types);
-			} else {
-				Type.Union tu = (Type.Union) oldtype;
-				Type t = Type.T_VOID;
-				for(Type b : tu.bounds()) {					
-					t = Type.leastUpperBound(t,typeInference(b,newtype,level,fieldLevel,fields));
-				}
-				return t;
-			} 			
-		} else {
-			throw new IllegalArgumentException("invalid type passed to type inference: " + oldtype);
-		}
-	}
-
-	protected Code infer(Load e, Entry stmt, Env environment) {
-		e = Code.Load(environment.get(e.slot), e.slot);		
-		environment.push(e.type);
-		return e;
-	}	
-	
-	protected Code infer(NewRecord e, Entry stmt, Env environment) {
-		HashMap<String,Type> fields = new HashMap<String,Type>();
-		ArrayList<String> keys = new ArrayList<String>(e.type.keys());
-		Collections.sort(keys);		
-		for(int i=keys.size()-1;i>=0;--i) {
-			fields.put(keys.get(i),environment.pop());
-		}		
-		Type.Record type = Type.T_RECORD(fields);
-		environment.push(type);
-		return Code.NewRecord(type);
-	}
-	
-	protected Code infer(NewDict e, Entry stmt, Env environment) {
-		Type key = Type.T_VOID;
-		Type value = Type.T_VOID;
-		
-		for(int i=0;i!=e.nargs;++i) {
-			value = Type.leastUpperBound(value,environment.pop());
-			key = Type.leastUpperBound(key,environment.pop());
-			
-		}
-		
-		Type.Dictionary type = Type.T_DICTIONARY(key,value);
-		environment.push(type);
-		return Code.NewDict(type,e.nargs);
-	}
-	
-	protected Code infer(NewList e, Entry stmt, Env environment) {
-		Type elem = Type.T_VOID;		
-		
-		for(int i=0;i!=e.nargs;++i) {
-			elem = Type.leastUpperBound(elem,environment.pop());						
-		}
-		
-		Type.List type = Type.T_LIST(elem);
-		environment.push(type);
-		return Code.NewList(type,e.nargs);
-	}
-	
-	
-	protected Code infer(NewSet e, Entry stmt, Env environment) {
-		Type elem = Type.T_VOID;		
-		
-		for(int i=0;i!=e.nargs;++i) {
-			elem = Type.leastUpperBound(elem,environment.pop());						
-		}
-		
-		Type.Set type = Type.T_SET(elem);
-		environment.push(type);
-		return Code.NewSet(type,e.nargs);
-	}
-	
-	protected Code infer(Send ivk, Entry stmt, Env environment) {
-		ArrayList<Type> types = new ArrayList<Type>();	
-		
-		for(int i=0;i!=ivk.type.params().size();++i) {
-			types.add(environment.pop());
-		}
-		Collections.reverse(types);
-		
-		Type _rec = environment.pop();
-		checkIsSubtype(Type.T_PROCESS(Type.T_ANY),_rec,stmt);
-		// FIXME: bug here as we need an effectiveProcessType
-		Type.Process rec = (Type.Process) _rec; 		
-		
-		try {
-			Type.Fun funtype = bindFunction(ivk.name, rec, types, stmt);
-			if (funtype.ret() != Type.T_VOID && ivk.synchronous && ivk.retval) {
-				environment.push(funtype.ret());
-			}
-			return Code.Send(funtype, ivk.name, ivk.synchronous, ivk.retval);			
-		} catch (ResolveError ex) {
-			syntaxError(ex.getMessage(), filename, stmt);
-			return null; // unreachable
-		}		
-	}
-	
-	protected Code infer(Store e, Entry stmt, Env environment) {		
-		e = Code.Store(environment.pop(), e.slot);		
-		environment.set(e.slot, e.type);
-		return e;
-	}
-	
-	protected Code infer(Code.ListLength code, Entry stmt, Env environment) {
-		Type src = environment.pop();
-		if(Type.isCoerciveSubtype(Type.T_STRING,src)) {
-			environment.add(Type.T_INT);
-			return Code.StringLength();
-		} else if(Type.isCoerciveSubtype(Type.T_LIST(Type.T_ANY),src)) {
-			environment.add(Type.T_INT);
-			return Code.ListLength(Type.effectiveListType(src));
-		} else if(Type.isCoerciveSubtype(Type.T_SET(Type.T_ANY),src)) {
-			environment.add(Type.T_INT);
-			return Code.SetLength(Type.effectiveSetType(src));
-		} else {
-			syntaxError("expected list or set, found " + src,filename,stmt);
-			return null;
-		}
-	}
-	
-	protected Code infer(Code.SubList code, Entry stmt, Env environment) {
-		Type end = environment.pop();
-		Type start = environment.pop();
-		Type src = environment.pop();
-		
-		checkIsSubtype(Type.T_INT,start,stmt);
-		checkIsSubtype(Type.T_INT,end,stmt);
-		Code r;
-		
-		if(Type.isCoerciveSubtype(Type.T_STRING, src)) {
-			r = Code.SubString();
-		} else {
-			checkIsSubtype(Type.T_LIST(Type.T_ANY),src,stmt);
-			r = Code.SubList(Type.effectiveListType(src));
-		}
-		
-		environment.push(src);
-				
-		return r;
-	}			
-	
-	protected Code infer(Code.Return code, Entry stmt, Env environment) {		
-		Type ret_t = method.type().ret();		
-		
-		if(environment.size() > methodCase.locals().size()) {			
-			if(ret_t == Type.T_VOID) {
-				syntaxError(
-						"cannot return value from method with void return type",
-						filename, stmt);
-			}
-			
-			Type rhs_t = environment.pop();
-			
-			checkIsSubtype(ret_t,rhs_t,stmt);
-		} else if(ret_t != Type.T_VOID) {
-			syntaxError(
-					"missing return value",filename, stmt);
-		}
-		
-		return Code.Return(ret_t);
-	}
-	
-	protected Code infer(Code.SetUnion code, Entry stmt, Env environment) {
-		Type rhs = environment.pop();
-		Type lhs = environment.pop();
-		OpDir dir;
-		boolean lhs_set = Type.isCoerciveSubtype(Type.T_SET(Type.T_ANY), lhs);
-		boolean rhs_set = Type.isCoerciveSubtype(Type.T_SET(Type.T_ANY), rhs);
-
-		if(lhs_set && rhs_set) {
-			dir = OpDir.UNIFORM;
-		} else if(lhs_set) {
-			rhs = Type.T_SET(rhs);
-			dir = OpDir.LEFT;
-		} else if(rhs_set) {
-			lhs = Type.T_SET(lhs);
-			dir = OpDir.RIGHT;					
-		} else {
-			syntaxError("expecting set type",filename,stmt);
-			return null; // dead-code
-		}
-		Type lub = Type.leastUpperBound(lhs, rhs);
-		environment.push(lub);
-		return Code.SetUnion(Type.effectiveSetType(lub), dir);	
-	}
-
-	protected Code infer(Code.SetIntersect code, Entry stmt, Env environment) {
-		Type rhs = environment.pop();
-		Type lhs = environment.pop();
-		OpDir dir;
-		boolean lhs_set = Type.isCoerciveSubtype(Type.T_SET(Type.T_ANY), lhs);
-		boolean rhs_set = Type.isCoerciveSubtype(Type.T_SET(Type.T_ANY), rhs);
-
-		if(lhs_set && rhs_set) {
-			dir = OpDir.UNIFORM;
-		} else if(lhs_set) {
-			rhs = Type.T_SET(rhs);
-			dir = OpDir.LEFT;
-		} else if(rhs_set) {
-			lhs = Type.T_SET(lhs);
-			dir = OpDir.RIGHT;					
-		} else {
-			syntaxError("expecting set type",filename,stmt);
-			return null; // dead-code
-		}
-		Type glb = Type.greatestLowerBound(lhs, rhs);
-		environment.push(glb);
-		return Code.SetIntersect(Type.effectiveSetType(glb), dir);	
-	}
-	
-	protected Code infer(Code.SetDifference code, Entry stmt, Env environment) {
-		Type rhs = environment.pop();
-		Type lhs = environment.pop();
-		OpDir dir;
-		boolean lhs_set = Type.isCoerciveSubtype(Type.T_SET(Type.T_ANY), lhs);
-		boolean rhs_set = Type.isCoerciveSubtype(Type.T_SET(Type.T_ANY), rhs);
-
-		if(lhs_set && rhs_set) {
-			dir = OpDir.UNIFORM;
-		} else if(lhs_set) {
-			rhs = Type.T_SET(rhs);
-			dir = OpDir.LEFT;
-		} else if(rhs_set) {
-			lhs = Type.T_SET(lhs);
-			dir = OpDir.RIGHT;					
-		} else {
-			syntaxError("expecting set type",filename,stmt);
-			return null; // dead-code
-		}
-		environment.push(lhs);
-		return Code.SetDifference(Type.effectiveSetType(lhs), dir);	
-	}
-
-	protected Code infer(Negate v, Entry stmt, Env environment) {
-		Type rhs_t = environment.pop();
-
-		checkIsSubtype(Type.T_NUMBER,rhs_t,stmt);
-		if(rhs_t != Type.T_INT) {
-			// this is an implicit coercion
-			rhs_t = Type.T_REAL;
-		}
-		environment.add(rhs_t);
-		return Code.Negate(rhs_t);						
-	}
-	
-	protected Code infer(ProcLoad v, Entry stmt, Env environment) {
-		Type rhs_t = environment.pop();
-		checkIsSubtype(Type.T_PROCESS(Type.T_ANY),rhs_t,stmt);
-		Type.Process tp = (Type.Process)rhs_t; 
-		environment.push(tp.element());
-		return Code.ProcLoad(tp);
-	}
-	
-	protected Code infer(Spawn v, Entry stmt, Env environment) {
-		Type rhs_t = environment.pop();
-		environment.add(Type.T_PROCESS(rhs_t));
-		return Code.Spawn(Type.T_PROCESS(rhs_t));						
-	}			
-	
-	protected Code infer(Code.Throw code, Entry stmt, Env environment) {
-		Type val = environment.pop();
-		// TODO: check throws clause
-		// Type ret_t = method.type().throws						
-		// checkIsSubtype(ret_t,val,stmt);
-		return Code.Throw(val);
-	}
-	
-	protected Pair<Env, Env> propagate(int index, Code.IfGoto code, Entry stmt,
-			Env environment) {
-		environment = (Env) environment.clone();
-		
-		Type rhs_t = environment.pop();
-		Type lhs_t = environment.pop();		
-		Type lub = Type.leastUpperBound(lhs_t,rhs_t);		
-		Type glb = Type.greatestLowerBound(lhs_t,rhs_t);
-		
-		switch(code.op) {
-		case LT:
-		case LTEQ:
-		case GT:
-		case GTEQ:
-			checkIsSubtype(Type.T_NUMBER, lub, stmt);
-			// effect an implicit coercion
-			if(lub != Type.T_INT) { lub = Type.T_REAL; }
-			break;
-		case EQ:
-		case NEQ:	
-			if(Type.isCoerciveSubtype(Type.T_NUMBER, lub)) {
-				// effect an implicit coercion
-				if(lub != Type.T_INT) { lub = Type.T_REAL; }
-			} else if (glb == Type.T_VOID) {
-				syntaxError("incomparable types: " + lhs_t + " and " + rhs_t,
-						filename, stmt);
-			}
-			break;
-		case ELEMOF:
-		{			
-			Type element;
-			if(rhs_t instanceof Type.List){
-				element = ((Type.List)rhs_t).element();
-			} else if(rhs_t instanceof Type.Set){
-				element = ((Type.Set)rhs_t).element();
-			} else {
-				syntaxError("expected set or list, found: " + rhs_t,filename,stmt);
-				return null;
-			}
-			if (!Type.isCoerciveSubtype(element, lhs_t)) {
-				syntaxError("incomparable types: " + lhs_t + " and " + rhs_t,
-						filename, stmt);
-			}			
-			break;
-		}	
-		case SUBSET:
-		case SUBSETEQ:			
-			if (!Type.isCoerciveSubtype(lhs_t, rhs_t) && !Type.isCoerciveSubtype(rhs_t, lhs_t)) {
-				syntaxError("incomparable types: " + lhs_t + " and " + rhs_t,
-						filename, stmt);
-			}
-			checkIsSubtype(Type.T_SET(Type.T_ANY),lhs_t,stmt);
-			checkIsSubtype(Type.T_SET(Type.T_ANY),rhs_t,stmt);
-			break;		
-		}
-		
-		Block blk = new Block();
-		blk.add(Code.IfGoto(lub, code.op, code.target),stmt.attributes());		
-		rewrites.put(index, blk);
-		
-		return new Pair<Env,Env>(environment,environment);
-	}
-	
-	protected Pair<Env, Env> propagate(int index, Code.IfType code, Entry stmt,
-			Env environment) {
-		environment = (Env) environment.clone();
-		Type lhs_t;
-		
-		if(code.slot >= 0) {
-			lhs_t = environment.get(code.slot);
-		} else {
-			lhs_t = environment.pop();
-		}
-		
-		Code ncode = code;
-		Env trueEnv = null;
-		Env falseEnv = null;		
-		Type glb = Type.greatestLowerBound(lhs_t, code.test);
-			
-		if(Type.isSubtype(code.test,lhs_t)) {								
-			// DEFINITE TRUE CASE										
-			//trueEnv = environment;
-			//ncode = Code.Goto(code.target);										
-			syntaxError("branch always taken",filename,methodCase.body().get(index));
-		} else if (glb == Type.T_VOID) {				
-			// DEFINITE FALSE CASE				
-			//falseEnv = environment;							
-			//ncode = Code.Skip;							
-			syntaxError("incomparable operands: " + lhs_t + " and " + code.test,filename,stmt);
-		} else {
-			ncode = Code.IfType(lhs_t, code.slot, code.test, code.target);				
-			trueEnv = new Env(environment);
-			falseEnv = new Env(environment);		
-			if(code.slot >= 0) {						
-				Type gdiff = Type.leastDifference(lhs_t, code.test);				
-				trueEnv.set(code.slot, glb);			
-				falseEnv.set(code.slot, gdiff);								
-			}
-		}
-		
-		Block blk = new Block();
-		blk.add(ncode,stmt.attributes());		
-		rewrites.put(index, blk);
-		
-		return new Pair(trueEnv,falseEnv);		
-	}		
-
-	protected List<Env> propagate(int index, Code.Switch code, Entry stmt,
-			Env environment) {
-		Type val = environment.pop();
-		ArrayList<Env> envs = new ArrayList<Env>();
-		// TODO: update this code to support type inference of types. That is,
-		// if we switch on a type value then this will update the type of the
-		// value.
-		for(Pair<Value, String> e : code.branches) {
-			Value cv = e.first();
-			checkIsSubtype(val,cv.type(),stmt);
-			envs.add(environment);
-		}
-
-		Block blk = new Block();
-		blk.add(Code.Switch(val,code.defaultTarget,code.branches),stmt.attributes());		
-		rewrites.put(index, blk);
-		
-		return envs;
-	}	
-	
-	protected Env propagate(int start, int end, Code.ForAll forloop,
-			Entry stmt, ArrayList<Integer> modifies, Env environment) {
-						
-		// Now, type the source 		
-		Type src_t = environment.pop();						
-		
-		Type elem_t;
-		if(src_t instanceof Type.List) {
-			elem_t = ((Type.List)src_t).element();
-		} else if(src_t instanceof Type.Set){
-			elem_t = ((Type.Set)src_t).element();
-		} else {
-			syntaxError("expected set or list, found: " + src_t,filename,stmt);
-			return null; // deadcode
-		}
-		
-		if (elem_t == Type.T_VOID) {
-			// This indicates a loop over an empty list. This legitimately can
-			// happen as a result of substitution for contraints or pre/post
-			// conditions.
-			for (int i = start; i <= end; ++i) {
-				rewrites.put(i, new Block());
-			}			
-			
-			return environment;
-		}				
-		
-		// create environment specific for loop body
-		Env loopEnv = new Env(environment);		
-		loopEnv.set(forloop.slot, elem_t);
-	
-		Env newEnv = null;
-		Env oldEnv = null;
-		do {
-			// iterate until a fixed point reached
-			oldEnv = newEnv != null ? newEnv : loopEnv;			 			
-			newEnv = propagate(start+1,end,oldEnv);
-		 } while(!newEnv.equals(oldEnv));				
-		
-		environment = join(environment,newEnv);		
-				
-		Block blk = new Block();
-		blk.add(Code.ForAll(src_t, forloop.slot, forloop.target, modifies),stmt.attributes());		
-		rewrites.put(start, blk);
-		
-		return join(environment,newEnv);
-	}
-	
-	protected Env propagate(int start, int end, Code.Loop loop, 
-			Entry stmt, Env environment) {
-
-		// First, calculate the modifies set
-		ArrayList<Integer> modifies = new ArrayList<Integer>();
-		for(int i=start;i<end;++i) {
-			Code code = methodCase.body().get(i).code;
-			if(code instanceof Store) {
-				Store s = (Store) code;
-				modifies.add(s.slot);
-			} else if(code instanceof MultiStore) {
-				MultiStore s = (MultiStore) code;
-				modifies.add(s.slot);
-			}
-		}
-		
-		// Now, type the loop body
-		
-		if (loop instanceof Code.ForAll) {
-			return propagate(start, end, (Code.ForAll) loop, stmt, modifies, environment);
-		}
-		
-		Env newEnv = null;
-		Env oldEnv = null;
-		do {
-			// iterate until a fixed point reached
-			oldEnv = newEnv != null ? newEnv : environment;
-			newEnv = propagate(start+1,end, oldEnv);
-		} while (!newEnv.equals(oldEnv));
-
-		environment = join(environment, newEnv);
-				
-<<<<<<< HEAD
-				msg = "no match for " + ivk;
-			}
-			// failed to find an identical match
-			
-			boolean firstTime = true;
-			int count = 0;
-			for(Type.Fun ft : targets) {
-				if(firstTime) {
-					msg += "\n\tfound: " + ivk.name.name() +  parameterString(ft.params());
-				} else {
-					msg += "\n\tand: " + ivk.name.name() +  parameterString(ft.params());
-				}				
-				if(++count < targets.size()) {
-					msg += ",";
-				}
-			}
-
-			syntaxError(msg + "\n",filename,stmt);			
-		} catch(ResolveError ex) {
-			syntaxError(ex.getMessage(),filename,stmt);			
-		}
-		return null;
-	}
-	
-	protected CExpr infer(DirectInvoke ivk, Stmt stmt,
-			HashMap<String,Type> environment) {
-		
-		ArrayList<CExpr> args = new ArrayList<CExpr>();
-		ArrayList<Type> types = new ArrayList<Type>();
-		CExpr receiver = ivk.receiver;
-		Type.Process receiverT = null;
-		if(receiver != null) {
-			receiver = infer(receiver, stmt, environment);
-			receiverT = checkType(receiver.type(),Type.Process.class,stmt);
-		}
-		for (CExpr arg : ivk.args) {
-			arg = infer(arg, stmt, environment);
-			args.add(arg);
-			types.add(arg.type());
-		}
-		
-		try {
-			Type.Fun funtype = bindFunction(ivk.name, receiverT, types, stmt, environment);
-
-			return CExpr.DIRECTINVOKE(funtype, ivk.name, ivk.caseNum, receiver, ivk.synchronous, args);
-		} catch (ResolveError ex) {
-			syntaxError(ex.getMessage(), filename, stmt);
-			return null; // unreachable
-		}
-	}
-	
-	protected CExpr infer(IndirectInvoke ivk, Stmt stmt,
-			HashMap<String,Type> environment) {
-		
-		ArrayList<CExpr> args = new ArrayList<CExpr>();		
-		CExpr receiver = ivk.receiver;
-		CExpr target = ivk.target;
-		
-		Type.Process receiverT = null;
-		if(receiver != null) {
-			receiver = infer(receiver, stmt, environment);
-			receiverT = checkType(receiver.type(),Type.Process.class,stmt);
-		}
-		
-		target = infer(target, stmt, environment);		
-		checkType(target.type(),Type.Fun.class,stmt);
-		
-		for (CExpr arg : ivk.args) {
-			arg = infer(arg, stmt, environment);
-			args.add(arg);			
-		}						
-=======
-		Block blk = new Block();
-		blk.add(Code.Loop(loop.target, modifies),stmt.attributes());		
-		rewrites.put(start, blk);
->>>>>>> 3ebbed46
-		
-		return environment;
-	}
-	
-	/**
-	 * Bind function is responsible for determining the true type of a method or
-	 * function being invoked. To do this, it must find the function/method
-	 * with the most precise type that matches the argument types.
-	 * 
-	 * @param nid
-	 * @param receiver
-	 * @param paramTypes
-	 * @param elem
-	 * @return
-	 * @throws ResolveError
-	 */
-	protected Type.Fun bindFunction(NameID nid, Type.Process receiver,
-			List<Type> paramTypes, SyntacticElement elem,
-			HashMap<String, Type> environment) throws ResolveError {
-
-		Type.Fun target = Type.T_FUN(receiver, Type.T_ANY,paramTypes);
-		Type.Fun candidate = null;				
-		
-		List<Type.Fun> targets = lookupMethod(nid.module(),nid.name()); 
-		
-		for (Type.Fun ft : targets) {										
-			Type funrec = ft.receiver();			
-			if (receiver == funrec
-<<<<<<< HEAD
-					|| (receiver == null && funrec != null && Type.isSubtype(
-							funrec, environment.get("this")))
-					|| (receiver != null && funrec != null && Type.isSubtype(
-=======
-					|| (receiver != null && funrec != null && Type.isCoerciveSubtype(
->>>>>>> 3ebbed46
-							funrec, receiver))) {
-				// receivers match up OK ...				
-				if (ft.params().size() == paramTypes.size()						
-						&& paramSubtypes(ft, target)
-						&& (candidate == null || paramSubtypes(candidate,ft))) {					
-					candidate = ft;					
-				}
-			}
-		}				
-		
-		// Check whether we actually found something. If not, print a useful
-		// error message.
-		if(candidate == null) {
-			String msg = "no match for " + nid.name() + parameterString(paramTypes);
-			boolean firstTime = true;
-			int count = 0;
-			for(Type.Fun ft : targets) {
-				if(firstTime) {
-					msg += "\n\tfound: " + nid.name() +  parameterString(ft.params());
-				} else {
-					msg += "\n\tand: " + nid.name() +  parameterString(ft.params());
-				}				
-				if(++count < targets.size()) {
-					msg += ",";
-				}
-			}
-			
-			syntaxError(msg + "\n",filename,elem);
-		}
-		
-		return candidate;
-	}
-	
-	private boolean paramSubtypes(Type.Fun f1, Type.Fun f2) {
-		List<Type> f1_params = f1.params();
-		List<Type> f2_params = f2.params();
-		if(f1_params.size() == f2_params.size()) {
-			for(int i=0;i!=f1_params.size();++i) {
-				Type f1_param = f1_params.get(i);
-				Type f2_param = f2_params.get(i);
-				if(!Type.isCoerciveSubtype(f1_param,f2_param)) {					
-					return false;
-				}
-			}
-			return true;
-		}
-		return false;
-	}
-	
-	private String parameterString(List<Type> paramTypes) {
-		String paramStr = "(";
-		boolean firstTime = true;
-		for(Type t : paramTypes) {
-			if(!firstTime) {
-				paramStr += ",";
-			}
-			firstTime=false;
-			paramStr += t;
-		}
-		return paramStr + ")";
-	}
-	
-	protected List<Type.Fun> lookupMethod(ModuleID mid, String name)
-			throws ResolveError {
-		
-		Module module = loader.loadModule(mid);
-		ArrayList<Type.Fun> rs = new ArrayList<Type.Fun>();
-		for (Module.Method m : module.method(name)) {
-			rs.add(m.type());
-		}
-		return rs;		
-	}
-	
-	protected <T extends Type> T checkType(Type t, Class<T> clazz,
-			SyntacticElement elem) {		
-		if (clazz.isInstance(t)) {
-			return (T) t;
-		} else {
-			syntaxError("expected type " + clazz.getName() + ", found "
-					+ t, filename, elem);
-			return null;
-		}
-	}
-	
-	// Check t1 :> t2
-	protected void checkIsSubtype(Type t1, Type t2, SyntacticElement elem) {		
-		if (!Type.isCoerciveSubtype(t1, t2)) {
-			syntaxError("expected type " + t1 + ", found " + t2, filename, elem);
-		}		
-	}
-
-	public Env join(Env env1, Env env2) {
-		if (env2 == null) {
-			return env1;
-		} else if (env1 == null) {
-			return env2;
-		}
-		Env env = new Env();
-		for (int i = 0; i != Math.min(env1.size(), env2.size()); ++i) {
-			env.add(Type.leastUpperBound(env1.get(i), env2.get(i)));
-		}
-
-		return env;
-	}
-	
-	public static class Env extends ArrayList<Type> {
-		public Env() {
-		}
-		public Env(Collection<Type> v) {
-			super(v);
-		}
-		public void push(Type t) {
-			add(t);
-		}
-		public Type top() {
-			return get(size()-1);
-		}
-		public Type pop() {
-			return remove(size()-1);			
-		}
-		public Env clone() {
-			return new Env(this);
-		}
-	}
-}
+// Copyright (c) 2011, David J. Pearce (djp@ecs.vuw.ac.nz)
+// All rights reserved.
+//
+// Redistribution and use in source and binary forms, with or without
+// modification, are permitted provided that the following conditions are met:
+//    * Redistributions of source code must retain the above copyright
+//      notice, this list of conditions and the following disclaimer.
+//    * Redistributions in binary form must reproduce the above copyright
+//      notice, this list of conditions and the following disclaimer in the
+//      documentation and/or other materials provided with the distribution.
+//    * Neither the name of the <organization> nor the
+//      names of its contributors may be used to endorse or promote products
+//      derived from this software without specific prior written permission.
+//
+// THIS SOFTWARE IS PROVIDED BY THE COPYRIGHT HOLDERS AND CONTRIBUTORS "AS IS" AND
+// ANY EXPRESS OR IMPLIED WARRANTIES, INCLUDING, BUT NOT LIMITED TO, THE IMPLIED
+// WARRANTIES OF MERCHANTABILITY AND FITNESS FOR A PARTICULAR PURPOSE ARE
+// DISCLAIMED. IN NO EVENT SHALL DAVID J. PEARCE BE LIABLE FOR ANY
+// DIRECT, INDIRECT, INCIDENTAL, SPECIAL, EXEMPLARY, OR CONSEQUENTIAL DAMAGES
+// (INCLUDING, BUT NOT LIMITED TO, PROCUREMENT OF SUBSTITUTE GOODS OR SERVICES;
+// LOSS OF USE, DATA, OR PROFITS; OR BUSINESS INTERRUPTION) HOWEVER CAUSED AND
+// ON ANY THEORY OF LIABILITY, WHETHER IN CONTRACT, STRICT LIABILITY, OR TORT
+// (INCLUDING NEGLIGENCE OR OTHERWISE) ARISING IN ANY WAY OUT OF THE USE OF THIS
+// SOFTWARE, EVEN IF ADVISED OF THE POSSIBILITY OF SUCH DAMAGE.
+
+package wyil.transforms;
+
+import static wyil.util.SyntaxError.syntaxError;
+
+import java.util.Collection;
+import java.util.Collections;
+import java.util.List;
+import java.util.ArrayList;
+import java.util.Map;
+import java.util.HashMap;
+import java.util.HashSet;
+
+import wyil.ModuleLoader;
+import wyil.lang.*;
+import wyil.lang.Code.*;
+import wyil.util.*;
+import wyil.util.dfa.*;
+
+import static wyil.lang.Block.*;
+
+/**
+ * <p>
+ * The type propagation stage propagates type information in a flow-sensitive
+ * fashion from declared parameter and return types through assigned
+ * expressions, to determine types for all intermediate expressions and
+ * variables. In some cases, this process will actually update the underlying
+ * expressions to reflect the correct operator. For example, an expression
+ * <code>a+b</code> will always initially be parsed as a CExpr.BinOp with ADD
+ * operator. However, if type propagation determines that <code>a</code> and
+ * <code>b</code> have set type, then the operator will be updated to a UNION.
+ * </p>
+ * <p>
+ * <b<Note:</b> currently, this stage does not propagate through type definitions.
+ * </p>
+ * 
+ * @author djp
+ * 
+ */
+public class TypePropagation extends ForwardFlowAnalysis<TypePropagation.Env> {
+
+	/**
+	 * The rewrites map maps bytecode indices to blocks of code which they are
+	 * rewriten into.
+	 */
+	private final HashMap<Integer,Block> rewrites = new HashMap<Integer,Block>();
+	
+	public TypePropagation(ModuleLoader loader) {
+		super(loader);
+	}
+	
+	public Module.TypeDef propagate(Module.TypeDef type) {
+		return type;		
+	}
+	
+	public Module.ConstDef propagate(Module.ConstDef def) {
+		// We need to perform type propagation over values in order to handle
+		// function constants which have not yet been bound.
+		Value v = (Value) infer(def.constant(),def);
+		return new Module.ConstDef(def.name(), v, def.attributes());
+	}
+	
+	public Env initialStore() {
+				
+		Env environment = new Env();		
+
+		if(method.type().receiver() != null) {					
+			environment.add(method.type().receiver());
+		}
+		List<Type> paramTypes = method.type().params();
+		
+		int i = 0;
+		for (; i != paramTypes.size(); ++i) {
+			Type t = paramTypes.get(i);
+			environment.add(t);
+			if (method.type().receiver() == null
+					&& Type.isCoerciveSubtype(Type.T_PROCESS(Type.T_ANY), t)) {
+				// FIXME: add source information
+				syntaxError("function argument cannot have process type",
+						filename, methodCase);
+			}
+		}				
+				
+		return environment;
+	}		
+	
+	public Module.Case propagate(Module.Case mcase) {		
+		this.methodCase = mcase;
+		this.stores = new HashMap<String,Env>();
+		this.rewrites.clear();
+		
+		Env environment = initialStore();
+		int start = method.type().params().size();
+		if(method.type().receiver() != null) { start++; }
+		for (int i = start; i < mcase.locals().size(); i++) {
+			environment.add(Type.T_VOID);
+		}	
+		
+		propagate(0,mcase.body().size(), environment);	
+		
+		// At this point, we apply the inserts
+		Block body = mcase.body();
+		Block nbody = new Block();		
+		for(int i=0;i!=body.size();++i) {
+			Block rewrite = rewrites.get(i);
+			if(rewrite != null) {
+				nbody.addAll(rewrite);
+			} else {				
+				nbody.add(body.get(i));
+			}
+		}
+		
+		return new Module.Case(nbody,mcase.locals(),mcase.attributes());
+	}
+	
+	protected Env propagate(int index, Entry entry,
+			Env environment) {
+		
+		Code code = entry.code;				
+		
+		environment = (Env) environment.clone();
+		
+		if(code instanceof Assert) {
+			code = infer((Assert)code,entry,environment);
+		} else if(code instanceof BinOp) {
+			code = infer((BinOp)code,entry,environment);
+		} else if(code instanceof Convert) {
+			code = infer((Convert)code,entry,environment);
+		} else if(code instanceof Const) {
+			code = infer((Const)code,entry,environment);
+		} else if(code instanceof Debug) {
+			code = infer((Debug)code,entry,environment);
+		} else if(code instanceof ExternJvm) {
+			// skip
+		} else if(code instanceof Fail) {
+			code = infer((Fail)code,entry,environment);
+		} else if(code instanceof FieldLoad) {
+			Block block = infer((FieldLoad)code,entry,environment);
+			rewrites.put(index, block);
+			return environment;
+		} else if(code instanceof IndirectInvoke) {
+			code = infer((IndirectInvoke)code,entry,environment);
+		} else if(code instanceof IndirectSend) {
+			code = infer((IndirectSend)code,entry,environment);
+		} else if(code instanceof Invoke) {
+			code = infer((Invoke)code,entry,environment);
+		} else if(code instanceof Label) {
+			// skip			
+		} else if(code instanceof ListLength) {
+			code = infer((ListLength)code,entry,environment);
+		} else if(code instanceof SubList) {
+			code = infer((SubList)code,entry,environment);
+		} else if(code instanceof ListLoad) {
+			code = infer((ListLoad)code,entry,environment);
+		} else if(code instanceof Load) {
+			code = infer((Load)code,entry,environment);
+		} else if(code instanceof MultiStore) {
+			code = infer((MultiStore)code,entry,environment);
+		} else if(code instanceof Negate) {
+			code = infer((Negate)code,entry,environment);
+		} else if(code instanceof NewDict) {
+			code = infer((NewDict)code,entry,environment);
+		} else if(code instanceof NewList) {
+			code = infer((NewList)code,entry,environment);
+		} else if(code instanceof NewRecord) {
+			code = infer((NewRecord)code,entry,environment);
+		} else if(code instanceof NewSet) {
+			code = infer((NewSet)code,entry,environment);
+		} else if(code instanceof ProcLoad) {
+			code = infer((ProcLoad)code,entry,environment);
+		} else if(code instanceof Return) {
+			code = infer((Return)code,entry,environment);
+		} else if(code instanceof Send) {
+			code = infer((Send)code,entry,environment);
+		} else if(code instanceof Store) {
+			code = infer((Store)code,entry,environment);
+		} else if(code instanceof SetUnion) {
+			code = infer((SetUnion)code,entry,environment);
+		} else if(code instanceof SetDifference) {
+			code = infer((SetDifference)code,entry,environment);
+		} else if(code instanceof SetIntersect) {
+			code = infer((SetIntersect)code,entry,environment);
+		} else if(code instanceof Spawn) {
+			code = infer((Spawn)code,entry,environment);
+		} else if(code instanceof Throw) {
+			code = infer((Throw)code,entry,environment);
+		} else {
+			syntaxError("Unknown wyil code encountered: " + code,filename,entry);
+			return null;
+		}
+		
+		Block block = new Block();
+		block.add(code,entry.attributes());		
+		rewrites.put(index, block);
+		
+		return environment;
+	}
+	
+	protected Code infer(Code.Assert code, Entry stmt, Env environment) {
+		return code;
+	}
+	
+	protected Code infer(BinOp v, Entry stmt, Env environment) {		
+		Code code = v;
+		Type rhs = environment.pop();
+		Type lhs = environment.pop();
+		Type result;
+
+		boolean lhs_set = Type.isCoerciveSubtype(Type.T_SET(Type.T_ANY),lhs);
+		boolean rhs_set = Type.isCoerciveSubtype(Type.T_SET(Type.T_ANY),rhs);
+		boolean lhs_list = Type.isCoerciveSubtype(Type.T_LIST(Type.T_ANY),lhs);
+		boolean rhs_list = Type.isCoerciveSubtype(Type.T_LIST(Type.T_ANY),rhs);
+		boolean lhs_str = Type.isCoerciveSubtype(Type.T_STRING,lhs);
+		boolean rhs_str = Type.isCoerciveSubtype(Type.T_STRING,rhs);
+		
+		if(lhs_str || rhs_str) {			
+			Code.OpDir dir;
+			
+			if(lhs_str && rhs_str) {				
+				dir = OpDir.UNIFORM;
+			} else if(lhs_str) {				
+				dir = OpDir.LEFT;
+			} else {				
+				dir = OpDir.RIGHT;
+			}
+			
+			switch(v.bop) {				
+				case ADD:																				
+					code = Code.StringAppend(dir);
+					break;
+				default:
+					syntaxError("Invalid string operation: " + v.bop,filename,stmt);		
+			}
+			
+			result = Type.T_STRING;
+		} else if(lhs_list || rhs_list) {
+			Type.List type;
+			Code.OpDir dir;
+			
+			if(lhs_list && rhs_list) {
+				type = Type.effectiveListType(Type.leastUpperBound(lhs,rhs));
+				dir = OpDir.UNIFORM;
+			} else if(lhs_list) {
+				type = Type.effectiveListType(lhs);
+				dir = OpDir.LEFT;
+			} else {
+				type = Type.effectiveListType(rhs);
+				dir = OpDir.RIGHT;
+			}
+			
+			switch(v.bop) {				
+				case ADD:																				
+					code = Code.ListAppend(type,dir);
+					break;
+				default:
+					syntaxError("Invalid list operation: " + v.bop,filename,stmt);		
+			}
+			
+			result = type;
+			
+		} else if(lhs_set || rhs_set) {
+			Type.Set type;
+			Code.OpDir dir;
+			
+			if(lhs_set && rhs_set) {				
+				type = Type.effectiveSetType(Type.leastUpperBound(lhs,rhs));
+				dir = OpDir.UNIFORM;
+			} else if(lhs_set) {
+				type = Type.effectiveSetType(lhs);
+				dir = OpDir.LEFT;
+			} else {
+				type = Type.effectiveSetType(rhs);
+				dir = OpDir.RIGHT;
+			}
+			
+			switch(v.bop) {
+				case ADD:																				
+					code = Code.SetUnion(type,dir);
+					break;				
+				case SUB:
+					if(dir == OpDir.RIGHT) {
+						// this case is non-sensical
+						syntaxError("Invalid set operation",filename,stmt);
+					}
+					code = Code.SetDifference(type,dir);					
+					break;								
+				default:
+					syntaxError("Invalid set operation: " + v.bop,filename,stmt);			
+			}
+			
+			result = type;
+			
+		} else {
+			result = Type.leastUpperBound(lhs,rhs);
+			BOp op = v.bop;
+			if(v.bop == BOp.REM) {
+				// remainder is a special case which requires both operands to
+				// be integers.
+				checkIsSubtype(Type.T_INT,result,stmt);
+			} else {
+				checkIsSubtype(Type.T_NUMBER,result,stmt);
+				if(result != Type.T_INT) {
+					result = Type.T_REAL;
+				}
+			}
+			code = Code.BinOp(result,op);
+		}				
+		
+		environment.push(result);
+		
+		return code;				
+	}
+	
+	protected Code infer(Code.Convert code, Entry stmt, Env environment) {
+		Type from = environment.pop();
+		checkIsSubtype(code.to,from,stmt);
+		environment.push(code.to);
+		return Code.Convert(from, code.to);
+	}
+	
+	protected Code infer(Code.Const code, Entry stmt, Env environment) {
+		// we must perform type propagation across values here in order to
+		// handle function constants which have not yet been bound.
+		code = Code.Const(infer(code.constant,stmt));		
+		environment.push(code.constant.type());
+		return code;
+	}
+	
+	protected Value infer(Value val, SyntacticElement elem) {
+		if (val instanceof Value.Rational || val instanceof Value.Bool
+				|| val instanceof Value.Integer
+				|| val instanceof Value.Null || val instanceof Value.Strung) {
+			return val;
+		} else if (val instanceof Value.Set) {
+			return infer((Value.Set)val,elem);
+		} else if (val instanceof Value.List) {
+			return infer((Value.List)val,elem);
+		} else if (val instanceof Value.Dictionary) {
+			return infer((Value.Dictionary)val,elem);
+		} else if (val instanceof Value.Record) {
+			return infer((Value.Record)val,elem);
+		} else {
+			return infer((Value.FunConst)val,elem);
+		}
+	}
+	
+	protected Value infer(Value.Set val, SyntacticElement elem) {
+		ArrayList<Value> nvals =  new ArrayList<Value>();
+		for(Value v : val.values) {
+			nvals.add(infer(v,elem));
+		}
+		return Value.V_SET(nvals);
+	}
+	
+	protected Value infer(Value.List val, SyntacticElement elem) {
+		ArrayList<Value> nvals =  new ArrayList<Value>();
+		for(Value v : val.values) {
+			nvals.add(infer(v,elem));
+		}
+		return Value.V_LIST(nvals);
+	}
+	
+	protected Value infer(Value.Dictionary dict, SyntacticElement elem) {
+		HashMap<Value,Value> nvals =  new HashMap<Value,Value>();
+		for(Map.Entry<Value,Value> v : dict.values.entrySet()) {
+			Value key = infer(v.getKey(),elem);
+			Value val = infer(v.getValue(),elem);
+			nvals.put(key, val);
+		}
+		return Value.V_DICTIONARY(nvals);
+	}	
+	
+	protected Value infer(Value.Record record, SyntacticElement elem) {
+		HashMap<String,Value> nfields =  new HashMap<String,Value>();
+		for(Map.Entry<String,Value> v : record.values.entrySet()) {
+			String key = v.getKey();
+			Value val = infer(v.getValue(),elem);
+			nfields.put(key, val);
+		}
+		return Value.V_RECORD(nfields);
+	}
+	
+	protected Value infer(Value.FunConst fc, SyntacticElement elem) {
+		try {
+			List<Type.Fun> targets = lookupMethod(fc.name.module(),fc.name.name());
+			String msg;
+			if(fc.type == null) {
+				if(targets.size() == 1) {
+					return Value.V_FUN(fc.name, targets.get(0));
+				} 
+				msg = "ambiguous function or method reference";					
+			} else {
+				msg = "no match for " + fc;
+				for(Type.Fun ft : targets) {
+					if(fc.type.params().equals(ft.params())) {
+						return Value.V_FUN(fc.name, ft);
+					}
+				}					
+			}
+
+			// failed to find an appropriate match
+			boolean firstTime = true;
+			int count = 0;
+			for(Type.Fun ft : targets) {
+				if(firstTime) {
+					msg += "\n\tfound: " + fc.name.name() + parameterString(ft.params());
+				} else {
+					msg += "\n\tand: " + fc.name.name() + parameterString(ft.params());
+				}
+				if(++count < targets.size()) {
+					msg += ",";
+				}
+			}
+			syntaxError(msg + "\n",filename,elem);
+		} catch(ResolveError ex) {
+			syntaxError(ex.getMessage(),filename,elem);				
+		}			
+		return null;
+	}
+	
+	protected Code infer(Code.Debug code, Entry stmt, Env environment) {
+		Type rhs_t = environment.pop();		
+		// FIXME: should be updated to string
+		checkIsSubtype(Type.T_STRING,rhs_t,stmt);
+		return code;
+	}
+	
+	protected Code infer(Code.Fail code, Entry stmt, Env environment) {
+		// no change to stack
+		return code;
+	}
+		
+	protected Block infer(FieldLoad e, Entry stmt, Env environment) {	
+		Block blk = new Block();
+		Type lhs_t = environment.pop();		
+		
+		if (Type.isCoerciveSubtype(Type.T_PROCESS(Type.T_ANY), lhs_t)) {
+			Type.Process tp = (Type.Process) lhs_t;
+			blk.add(Code.ProcLoad(tp),stmt.attributes());
+			lhs_t = tp.element();
+		}
+		
+		Type.Record ett = Type.effectiveRecordType(lhs_t);		
+		if (ett == null) {
+			syntaxError("record required, got: " + lhs_t, filename, stmt);
+		}
+		Type ft = ett.fields().get(e.field);		
+		if (ft == null) {
+			syntaxError("record has no field named " + e.field, filename, stmt);
+		}
+		
+		environment.push(ft);
+		
+		blk.add(Code.FieldLoad(ett, e.field),stmt.attributes());
+		return blk;
+	}
+	
+	protected Code infer(IndirectSend e, Entry stmt, Env environment) {
+		return null;
+	}
+	
+	protected Code infer(Invoke ivk, Entry stmt, Env environment) {			
+		ArrayList<Type> types = new ArrayList<Type>();	
+				
+		for(int i=0;i!=ivk.type.params().size();++i) {
+			types.add(environment.pop());
+		}
+		
+		Collections.reverse(types);		
+		
+		try {			
+			Type.Fun funtype = bindFunction(ivk.name, null, types, stmt);
+			if(funtype.ret() != Type.T_VOID && ivk.retval) {
+				environment.push(funtype.ret());
+			}
+			return Code.Invoke(funtype, ivk.name, ivk.retval);			
+		} catch (ResolveError ex) {
+			syntaxError(ex.getMessage(), filename, stmt);
+			return null; // unreachable
+		}		
+	}
+	
+	protected Code infer(IndirectInvoke ivk, Entry stmt,
+			Env environment) {
+		
+		ArrayList<Type> types = new ArrayList<Type>();			
+		for(int i=0;i!=ivk.type.params().size();++i) {
+			types.add(0,environment.pop());
+		}
+		Collections.reverse(types);
+		Type target = environment.pop();
+		Type.Fun ft = checkType(target,Type.Fun.class,stmt);			
+		List<Type> ft_params = ft.params();
+		for(int i=0;i!=ft_params.size();++i) {
+			Type param = ft_params.get(i);
+			Type arg = types.get(i);
+			checkIsSubtype(param,arg,stmt);
+		}
+		
+		if(ft.ret() != Type.T_VOID && ivk.retval) {
+			environment.push(ft.ret());
+		}
+		
+		return Code.IndirectInvoke(ft,ivk.retval);		
+	}
+	
+	protected Code infer(ListLoad e, Entry stmt, Env environment) {
+		Type idx = environment.pop();
+		Type src = environment.pop();
+		if(Type.isCoerciveSubtype(Type.T_DICTIONARY(Type.T_ANY, Type.T_ANY),src)) {			
+			// this indicates a dictionary access, rather than a list access			
+			Type.Dictionary dict = Type.effectiveDictionaryType(src);			
+			if(dict == null) {
+				syntaxError("expected dictionary",filename,stmt);
+			}
+			checkIsSubtype(dict.key(),idx,stmt);
+			environment.push(dict.value());
+			// OK, it's a hit
+			return Code.DictLoad(dict);
+		} else if(Type.isCoerciveSubtype(Type.T_STRING,src)) {
+			checkIsSubtype(Type.T_INT,idx,stmt);
+			environment.push(Type.T_CHAR);
+			return Code.StringLoad();
+		} else {		
+			Type.List list = Type.effectiveListType(src);			
+			if(list == null) {
+				syntaxError("expected list",filename,stmt);
+			}			
+			checkIsSubtype(Type.T_INT,idx,stmt);
+			environment.push(list.element());
+			return Code.ListLoad(list);
+		}
+	}
+		
+	protected Code infer(MultiStore e, Entry stmt, Env environment) {		
+		ArrayList<Type> path = new ArrayList();
+		Type val = environment.pop();
+		for(int i=e.fields.size();i!=e.level;++i) {
+			path.add(environment.pop());
+		}
+		
+		Type src = environment.get(e.slot);		
+		Type iter = src;
+		
+		if(e.slot == 0 && Type.isCoerciveSubtype(Type.T_PROCESS(Type.T_ANY), src)) {
+			Type.Process p = (Type.Process) src;
+			iter = p.element();
+		}
+		
+		int fi = 0;
+		int pi = 0;
+		for(int i=0;i!=e.level;++i) {				
+			if(Type.isSubtype(Type.T_DICTIONARY(Type.T_ANY, Type.T_ANY),iter)) {			
+				// this indicates a dictionary access, rather than a list access			
+				Type.Dictionary dict = Type.effectiveDictionaryType(iter);			
+				if(dict == null) {
+					syntaxError("expected dictionary",filename,stmt);
+				}
+				Type idx = path.get(pi++);
+				checkIsSubtype(dict.key(),idx,stmt);
+				iter = dict.value();				
+			} else if(Type.isSubtype(Type.T_STRING,iter)) {							
+				Type idx = path.get(pi++);
+				checkIsSubtype(Type.T_INT,idx,stmt);
+				checkIsSubtype(Type.T_INT,val,stmt);	
+				iter = Type.T_INT;				
+			} else if(Type.isSubtype(Type.T_LIST(Type.T_ANY),iter)) {			
+				Type.List list = Type.effectiveListType(iter);			
+				if(list == null) {
+					syntaxError("expected list",filename,stmt);
+				}
+				Type idx = path.get(pi++);
+				checkIsSubtype(Type.T_INT,idx,stmt);				
+				iter = list.element();
+			} else {
+				Type.Record rec = Type.effectiveRecordType(iter);
+				if(rec == null) {
+					syntaxError("expected record",filename,stmt);
+				}
+				String field = e.fields.get(fi++);
+				iter = rec.fields().get(field);
+				if(iter == null) {
+					syntaxError("expected field \"" + field + "\"",filename,stmt);
+				}				
+			}
+		}
+		
+		// Now, we need to determine the (potentially) updated type of the
+		// variable in question. For example, if we assign a real into a [int]
+		// then we'll end up with a [real].
+		Type ntype = typeInference(src,val,e.level,0,e.fields);
+		environment.set(e.slot,ntype);
+		
+		return Code.MultiStore(src,e.slot,e.level,e.fields);
+	}
+
+	/**
+	 * The purpose of this method is to update a given type after some
+	 * subcomponent has been assigned a new value.  Examples include:
+	 * <pre>
+	 * x : [int] => [real]           // after e.g. x[i] = 1.2
+	 * x : { real op } => { int op}  // after e.g. x.op = 1
+	 * </pre>
+	 * 
+	 * @param oldtype
+	 * @param level
+	 * @param fieldLevel
+	 * @param fields
+	 * @return
+	 */
+	public static Type typeInference(Type oldtype, Type newtype, int level, int fieldLevel, ArrayList<String> fields) {
+		if(level == 0 && fieldLevel == fields.size()) {
+			// this is the base case of the recursion.
+			return newtype;			
+		} else if(Type.isSubtype(Type.T_PROCESS(Type.T_ANY),oldtype)) {
+			Type.Process tp = (Type.Process) oldtype;
+			Type nelement = typeInference(tp.element(),newtype,level,fieldLevel,fields);
+			return Type.T_PROCESS(nelement);
+		} else if(Type.isSubtype(Type.T_DICTIONARY(Type.T_ANY, Type.T_ANY),oldtype)) {
+			// Dictionary case is straightforward. Since only one key-value pair
+			// is being updated, we must assume other key-value pairs are not
+			// --- hence, the original type must be preserved. However, in the
+			// case that we're assigning a more general value for some key then
+			// we need to generalise the value type accordingly. 
+			Type.Dictionary dict = Type.effectiveDictionaryType(oldtype);
+			Type nvalue = typeInference(dict.value(),newtype,level-1,fieldLevel,fields);
+			return Type.leastUpperBound(oldtype,Type.T_DICTIONARY(dict.key(),nvalue));
+			
+		} else if(Type.isSubtype(Type.T_STRING,oldtype)) {
+			Type nelement = typeInference(Type.T_INT,newtype,level-1,fieldLevel,fields);
+			
+			return oldtype;
+		} else if(Type.isSubtype(Type.T_LIST(Type.T_ANY),oldtype)) {		
+			// List case is basicaly same as for dictionary above.
+			Type.List list = Type.effectiveListType(oldtype);
+			Type nelement = typeInference(list.element(),newtype,level-1,fieldLevel,fields);
+			return Type.leastUpperBound(oldtype,Type.T_LIST(nelement));
+		
+		} else if(Type.effectiveRecordType(oldtype) != null){			
+			// Record case is more interesting as we may be able to actually
+			// perform a "strong" update of the type. This is because we know
+			// exactly which field is being updated.
+			String field = fields.get(fieldLevel);
+			if(oldtype instanceof Type.Record) {
+				Type.Record rt = (Type.Record) oldtype;
+				Type ntype = typeInference(rt.fields().get(field),newtype,level-1,fieldLevel+1,fields);
+				HashMap<String,Type> types = new HashMap<String,Type>(rt.fields());				
+				types.put(field, ntype);
+				return Type.T_RECORD(types);
+			} else {
+				Type.Union tu = (Type.Union) oldtype;
+				Type t = Type.T_VOID;
+				for(Type b : tu.bounds()) {					
+					t = Type.leastUpperBound(t,typeInference(b,newtype,level,fieldLevel,fields));
+				}
+				return t;
+			} 			
+		} else {
+			throw new IllegalArgumentException("invalid type passed to type inference: " + oldtype);
+		}
+	}
+
+	protected Code infer(Load e, Entry stmt, Env environment) {
+		e = Code.Load(environment.get(e.slot), e.slot);		
+		environment.push(e.type);
+		return e;
+	}	
+	
+	protected Code infer(NewRecord e, Entry stmt, Env environment) {
+		HashMap<String,Type> fields = new HashMap<String,Type>();
+		ArrayList<String> keys = new ArrayList<String>(e.type.keys());
+		Collections.sort(keys);		
+		for(int i=keys.size()-1;i>=0;--i) {
+			fields.put(keys.get(i),environment.pop());
+		}		
+		Type.Record type = Type.T_RECORD(fields);
+		environment.push(type);
+		return Code.NewRecord(type);
+	}
+	
+	protected Code infer(NewDict e, Entry stmt, Env environment) {
+		Type key = Type.T_VOID;
+		Type value = Type.T_VOID;
+		
+		for(int i=0;i!=e.nargs;++i) {
+			value = Type.leastUpperBound(value,environment.pop());
+			key = Type.leastUpperBound(key,environment.pop());
+			
+		}
+		
+		Type.Dictionary type = Type.T_DICTIONARY(key,value);
+		environment.push(type);
+		return Code.NewDict(type,e.nargs);
+	}
+	
+	protected Code infer(NewList e, Entry stmt, Env environment) {
+		Type elem = Type.T_VOID;		
+		
+		for(int i=0;i!=e.nargs;++i) {
+			elem = Type.leastUpperBound(elem,environment.pop());						
+		}
+		
+		Type.List type = Type.T_LIST(elem);
+		environment.push(type);
+		return Code.NewList(type,e.nargs);
+	}
+	
+	
+	protected Code infer(NewSet e, Entry stmt, Env environment) {
+		Type elem = Type.T_VOID;		
+		
+		for(int i=0;i!=e.nargs;++i) {
+			elem = Type.leastUpperBound(elem,environment.pop());						
+		}
+		
+		Type.Set type = Type.T_SET(elem);
+		environment.push(type);
+		return Code.NewSet(type,e.nargs);
+	}
+	
+	protected Code infer(Send ivk, Entry stmt, Env environment) {
+		ArrayList<Type> types = new ArrayList<Type>();	
+		
+		for(int i=0;i!=ivk.type.params().size();++i) {
+			types.add(environment.pop());
+		}
+		Collections.reverse(types);
+		
+		Type _rec = environment.pop();
+		checkIsSubtype(Type.T_PROCESS(Type.T_ANY),_rec,stmt);
+		// FIXME: bug here as we need an effectiveProcessType
+		Type.Process rec = (Type.Process) _rec; 		
+		
+		try {
+			Type.Fun funtype = bindFunction(ivk.name, rec, types, stmt);
+			if (funtype.ret() != Type.T_VOID && ivk.synchronous && ivk.retval) {
+				environment.push(funtype.ret());
+			}
+			return Code.Send(funtype, ivk.name, ivk.synchronous, ivk.retval);			
+		} catch (ResolveError ex) {
+			syntaxError(ex.getMessage(), filename, stmt);
+			return null; // unreachable
+		}		
+	}
+	
+	protected Code infer(Store e, Entry stmt, Env environment) {		
+		e = Code.Store(environment.pop(), e.slot);		
+		environment.set(e.slot, e.type);
+		return e;
+	}
+	
+	protected Code infer(Code.ListLength code, Entry stmt, Env environment) {
+		Type src = environment.pop();
+		if(Type.isCoerciveSubtype(Type.T_STRING,src)) {
+			environment.add(Type.T_INT);
+			return Code.StringLength();
+		} else if(Type.isCoerciveSubtype(Type.T_LIST(Type.T_ANY),src)) {
+			environment.add(Type.T_INT);
+			return Code.ListLength(Type.effectiveListType(src));
+		} else if(Type.isCoerciveSubtype(Type.T_SET(Type.T_ANY),src)) {
+			environment.add(Type.T_INT);
+			return Code.SetLength(Type.effectiveSetType(src));
+		} else {
+			syntaxError("expected list or set, found " + src,filename,stmt);
+			return null;
+		}
+	}
+	
+	protected Code infer(Code.SubList code, Entry stmt, Env environment) {
+		Type end = environment.pop();
+		Type start = environment.pop();
+		Type src = environment.pop();
+		
+		checkIsSubtype(Type.T_INT,start,stmt);
+		checkIsSubtype(Type.T_INT,end,stmt);
+		Code r;
+		
+		if(Type.isCoerciveSubtype(Type.T_STRING, src)) {
+			r = Code.SubString();
+		} else {
+			checkIsSubtype(Type.T_LIST(Type.T_ANY),src,stmt);
+			r = Code.SubList(Type.effectiveListType(src));
+		}
+		
+		environment.push(src);
+				
+		return r;
+	}			
+	
+	protected Code infer(Code.Return code, Entry stmt, Env environment) {		
+		Type ret_t = method.type().ret();		
+		
+		if(environment.size() > methodCase.locals().size()) {			
+			if(ret_t == Type.T_VOID) {
+				syntaxError(
+						"cannot return value from method with void return type",
+						filename, stmt);
+			}
+			
+			Type rhs_t = environment.pop();
+			
+			checkIsSubtype(ret_t,rhs_t,stmt);
+		} else if(ret_t != Type.T_VOID) {
+			syntaxError(
+					"missing return value",filename, stmt);
+		}
+		
+		return Code.Return(ret_t);
+	}
+	
+	protected Code infer(Code.SetUnion code, Entry stmt, Env environment) {
+		Type rhs = environment.pop();
+		Type lhs = environment.pop();
+		OpDir dir;
+		boolean lhs_set = Type.isCoerciveSubtype(Type.T_SET(Type.T_ANY), lhs);
+		boolean rhs_set = Type.isCoerciveSubtype(Type.T_SET(Type.T_ANY), rhs);
+
+		if(lhs_set && rhs_set) {
+			dir = OpDir.UNIFORM;
+		} else if(lhs_set) {
+			rhs = Type.T_SET(rhs);
+			dir = OpDir.LEFT;
+		} else if(rhs_set) {
+			lhs = Type.T_SET(lhs);
+			dir = OpDir.RIGHT;					
+		} else {
+			syntaxError("expecting set type",filename,stmt);
+			return null; // dead-code
+		}
+		Type lub = Type.leastUpperBound(lhs, rhs);
+		environment.push(lub);
+		return Code.SetUnion(Type.effectiveSetType(lub), dir);	
+	}
+
+	protected Code infer(Code.SetIntersect code, Entry stmt, Env environment) {
+		Type rhs = environment.pop();
+		Type lhs = environment.pop();
+		OpDir dir;
+		boolean lhs_set = Type.isCoerciveSubtype(Type.T_SET(Type.T_ANY), lhs);
+		boolean rhs_set = Type.isCoerciveSubtype(Type.T_SET(Type.T_ANY), rhs);
+
+		if(lhs_set && rhs_set) {
+			dir = OpDir.UNIFORM;
+		} else if(lhs_set) {
+			rhs = Type.T_SET(rhs);
+			dir = OpDir.LEFT;
+		} else if(rhs_set) {
+			lhs = Type.T_SET(lhs);
+			dir = OpDir.RIGHT;					
+		} else {
+			syntaxError("expecting set type",filename,stmt);
+			return null; // dead-code
+		}
+		Type glb = Type.greatestLowerBound(lhs, rhs);
+		environment.push(glb);
+		return Code.SetIntersect(Type.effectiveSetType(glb), dir);	
+	}
+	
+	protected Code infer(Code.SetDifference code, Entry stmt, Env environment) {
+		Type rhs = environment.pop();
+		Type lhs = environment.pop();
+		OpDir dir;
+		boolean lhs_set = Type.isCoerciveSubtype(Type.T_SET(Type.T_ANY), lhs);
+		boolean rhs_set = Type.isCoerciveSubtype(Type.T_SET(Type.T_ANY), rhs);
+
+		if(lhs_set && rhs_set) {
+			dir = OpDir.UNIFORM;
+		} else if(lhs_set) {
+			rhs = Type.T_SET(rhs);
+			dir = OpDir.LEFT;
+		} else if(rhs_set) {
+			lhs = Type.T_SET(lhs);
+			dir = OpDir.RIGHT;					
+		} else {
+			syntaxError("expecting set type",filename,stmt);
+			return null; // dead-code
+		}
+		environment.push(lhs);
+		return Code.SetDifference(Type.effectiveSetType(lhs), dir);	
+	}
+
+	protected Code infer(Negate v, Entry stmt, Env environment) {
+		Type rhs_t = environment.pop();
+
+		checkIsSubtype(Type.T_NUMBER,rhs_t,stmt);
+		if(rhs_t != Type.T_INT) {
+			// this is an implicit coercion
+			rhs_t = Type.T_REAL;
+		}
+		environment.add(rhs_t);
+		return Code.Negate(rhs_t);						
+	}
+	
+	protected Code infer(ProcLoad v, Entry stmt, Env environment) {
+		Type rhs_t = environment.pop();
+		checkIsSubtype(Type.T_PROCESS(Type.T_ANY),rhs_t,stmt);
+		Type.Process tp = (Type.Process)rhs_t; 
+		environment.push(tp.element());
+		return Code.ProcLoad(tp);
+	}
+	
+	protected Code infer(Spawn v, Entry stmt, Env environment) {
+		Type rhs_t = environment.pop();
+		environment.add(Type.T_PROCESS(rhs_t));
+		return Code.Spawn(Type.T_PROCESS(rhs_t));						
+	}			
+	
+	protected Code infer(Code.Throw code, Entry stmt, Env environment) {
+		Type val = environment.pop();
+		// TODO: check throws clause
+		// Type ret_t = method.type().throws						
+		// checkIsSubtype(ret_t,val,stmt);
+		return Code.Throw(val);
+	}
+	
+	protected Pair<Env, Env> propagate(int index, Code.IfGoto code, Entry stmt,
+			Env environment) {
+		environment = (Env) environment.clone();
+		
+		Type rhs_t = environment.pop();
+		Type lhs_t = environment.pop();		
+		Type lub = Type.leastUpperBound(lhs_t,rhs_t);		
+		Type glb = Type.greatestLowerBound(lhs_t,rhs_t);
+		
+		switch(code.op) {
+		case LT:
+		case LTEQ:
+		case GT:
+		case GTEQ:
+			checkIsSubtype(Type.T_NUMBER, lub, stmt);
+			// effect an implicit coercion
+			if(lub != Type.T_INT) { lub = Type.T_REAL; }
+			break;
+		case EQ:
+		case NEQ:	
+			if(Type.isCoerciveSubtype(Type.T_NUMBER, lub)) {
+				// effect an implicit coercion
+				if(lub != Type.T_INT) { lub = Type.T_REAL; }
+			} else if (glb == Type.T_VOID) {
+				syntaxError("incomparable types: " + lhs_t + " and " + rhs_t,
+						filename, stmt);
+			}
+			break;
+		case ELEMOF:
+		{			
+			Type element;
+			if(rhs_t instanceof Type.List){
+				element = ((Type.List)rhs_t).element();
+			} else if(rhs_t instanceof Type.Set){
+				element = ((Type.Set)rhs_t).element();
+			} else {
+				syntaxError("expected set or list, found: " + rhs_t,filename,stmt);
+				return null;
+			}
+			if (!Type.isCoerciveSubtype(element, lhs_t)) {
+				syntaxError("incomparable types: " + lhs_t + " and " + rhs_t,
+						filename, stmt);
+			}			
+			break;
+		}	
+		case SUBSET:
+		case SUBSETEQ:			
+			if (!Type.isCoerciveSubtype(lhs_t, rhs_t) && !Type.isCoerciveSubtype(rhs_t, lhs_t)) {
+				syntaxError("incomparable types: " + lhs_t + " and " + rhs_t,
+						filename, stmt);
+			}
+			checkIsSubtype(Type.T_SET(Type.T_ANY),lhs_t,stmt);
+			checkIsSubtype(Type.T_SET(Type.T_ANY),rhs_t,stmt);
+			break;		
+		}
+		
+		Block blk = new Block();
+		blk.add(Code.IfGoto(lub, code.op, code.target),stmt.attributes());		
+		rewrites.put(index, blk);
+		
+		return new Pair<Env,Env>(environment,environment);
+	}
+	
+	protected Pair<Env, Env> propagate(int index, Code.IfType code, Entry stmt,
+			Env environment) {
+		environment = (Env) environment.clone();
+		Type lhs_t;
+		
+		if(code.slot >= 0) {
+			lhs_t = environment.get(code.slot);
+		} else {
+			lhs_t = environment.pop();
+		}
+		
+		Code ncode = code;
+		Env trueEnv = null;
+		Env falseEnv = null;		
+		Type glb = Type.greatestLowerBound(lhs_t, code.test);
+			
+		if(Type.isSubtype(code.test,lhs_t)) {								
+			// DEFINITE TRUE CASE										
+			//trueEnv = environment;
+			//ncode = Code.Goto(code.target);										
+			syntaxError("branch always taken",filename,methodCase.body().get(index));
+		} else if (glb == Type.T_VOID) {				
+			// DEFINITE FALSE CASE				
+			//falseEnv = environment;							
+			//ncode = Code.Skip;							
+			syntaxError("incomparable operands: " + lhs_t + " and " + code.test,filename,stmt);
+		} else {
+			ncode = Code.IfType(lhs_t, code.slot, code.test, code.target);				
+			trueEnv = new Env(environment);
+			falseEnv = new Env(environment);		
+			if(code.slot >= 0) {						
+				Type gdiff = Type.leastDifference(lhs_t, code.test);				
+				trueEnv.set(code.slot, glb);			
+				falseEnv.set(code.slot, gdiff);								
+			}
+		}
+		
+		Block blk = new Block();
+		blk.add(ncode,stmt.attributes());		
+		rewrites.put(index, blk);
+		
+		return new Pair(trueEnv,falseEnv);		
+	}		
+
+	protected List<Env> propagate(int index, Code.Switch code, Entry stmt,
+			Env environment) {
+		Type val = environment.pop();
+		ArrayList<Env> envs = new ArrayList<Env>();
+		// TODO: update this code to support type inference of types. That is,
+		// if we switch on a type value then this will update the type of the
+		// value.
+		for(Pair<Value, String> e : code.branches) {
+			Value cv = e.first();
+			checkIsSubtype(val,cv.type(),stmt);
+			envs.add(environment);
+		}
+
+		Block blk = new Block();
+		blk.add(Code.Switch(val,code.defaultTarget,code.branches),stmt.attributes());		
+		rewrites.put(index, blk);
+		
+		return envs;
+	}	
+	
+	protected Env propagate(int start, int end, Code.ForAll forloop,
+			Entry stmt, ArrayList<Integer> modifies, Env environment) {
+						
+		// Now, type the source 		
+		Type src_t = environment.pop();						
+		
+		Type elem_t;
+		if(src_t instanceof Type.List) {
+			elem_t = ((Type.List)src_t).element();
+		} else if(src_t instanceof Type.Set){
+			elem_t = ((Type.Set)src_t).element();
+		} else {
+			syntaxError("expected set or list, found: " + src_t,filename,stmt);
+			return null; // deadcode
+		}
+		
+		if (elem_t == Type.T_VOID) {
+			// This indicates a loop over an empty list. This legitimately can
+			// happen as a result of substitution for contraints or pre/post
+			// conditions.
+			for (int i = start; i <= end; ++i) {
+				rewrites.put(i, new Block());
+			}			
+			
+			return environment;
+		}				
+		
+		// create environment specific for loop body
+		Env loopEnv = new Env(environment);		
+		loopEnv.set(forloop.slot, elem_t);
+	
+		Env newEnv = null;
+		Env oldEnv = null;
+		do {
+			// iterate until a fixed point reached
+			oldEnv = newEnv != null ? newEnv : loopEnv;			 			
+			newEnv = propagate(start+1,end,oldEnv);
+		 } while(!newEnv.equals(oldEnv));				
+		
+		environment = join(environment,newEnv);		
+				
+		Block blk = new Block();
+		blk.add(Code.ForAll(src_t, forloop.slot, forloop.target, modifies),stmt.attributes());		
+		rewrites.put(start, blk);
+		
+		return join(environment,newEnv);
+	}
+	
+	protected Env propagate(int start, int end, Code.Loop loop, 
+			Entry stmt, Env environment) {
+
+		// First, calculate the modifies set
+		ArrayList<Integer> modifies = new ArrayList<Integer>();
+		for(int i=start;i<end;++i) {
+			Code code = methodCase.body().get(i).code;
+			if(code instanceof Store) {
+				Store s = (Store) code;
+				modifies.add(s.slot);
+			} else if(code instanceof MultiStore) {
+				MultiStore s = (MultiStore) code;
+				modifies.add(s.slot);
+			}
+		}
+		
+		// Now, type the loop body
+		
+		if (loop instanceof Code.ForAll) {
+			return propagate(start, end, (Code.ForAll) loop, stmt, modifies, environment);
+		}
+		
+		Env newEnv = null;
+		Env oldEnv = null;
+		do {
+			// iterate until a fixed point reached
+			oldEnv = newEnv != null ? newEnv : environment;
+			newEnv = propagate(start+1,end, oldEnv);
+		} while (!newEnv.equals(oldEnv));
+
+		environment = join(environment, newEnv);
+				
+		Block blk = new Block();
+		blk.add(Code.Loop(loop.target, modifies),stmt.attributes());		
+		rewrites.put(start, blk);
+		
+		return environment;
+	}
+	
+	/**
+	 * Bind function is responsible for determining the true type of a method or
+	 * function being invoked. To do this, it must find the function/method
+	 * with the most precise type that matches the argument types.
+	 * 
+	 * @param nid
+	 * @param receiver
+	 * @param paramTypes
+	 * @param elem
+	 * @return
+	 * @throws ResolveError
+	 */
+	protected Type.Fun bindFunction(NameID nid, Type.Process receiver,
+			List<Type> paramTypes, SyntacticElement elem) throws ResolveError {
+
+		Type.Fun target = Type.T_FUN(receiver, Type.T_ANY,paramTypes);
+		Type.Fun candidate = null;				
+		
+		List<Type.Fun> targets = lookupMethod(nid.module(),nid.name()); 
+		
+		for (Type.Fun ft : targets) {										
+			Type funrec = ft.receiver();			
+			if (receiver == funrec
+					|| (receiver != null && funrec != null && Type
+							.isCoerciveSubtype(funrec, receiver))) {
+				// receivers match up OK ...				
+				if (ft.params().size() == paramTypes.size()						
+						&& paramSubtypes(ft, target)
+						&& (candidate == null || paramSubtypes(candidate,ft))) {					
+					candidate = ft;					
+				}
+			}
+		}				
+		
+		// Check whether we actually found something. If not, print a useful
+		// error message.
+		if(candidate == null) {
+			String msg = "no match for " + nid.name() + parameterString(paramTypes);
+			boolean firstTime = true;
+			int count = 0;
+			for(Type.Fun ft : targets) {
+				if(firstTime) {
+					msg += "\n\tfound: " + nid.name() +  parameterString(ft.params());
+				} else {
+					msg += "\n\tand: " + nid.name() +  parameterString(ft.params());
+				}				
+				if(++count < targets.size()) {
+					msg += ",";
+				}
+			}
+			
+			syntaxError(msg + "\n",filename,elem);
+		}
+		
+		return candidate;
+	}
+	
+	private boolean paramSubtypes(Type.Fun f1, Type.Fun f2) {
+		List<Type> f1_params = f1.params();
+		List<Type> f2_params = f2.params();
+		if(f1_params.size() == f2_params.size()) {
+			for(int i=0;i!=f1_params.size();++i) {
+				Type f1_param = f1_params.get(i);
+				Type f2_param = f2_params.get(i);
+				if(!Type.isCoerciveSubtype(f1_param,f2_param)) {					
+					return false;
+				}
+			}
+			return true;
+		}
+		return false;
+	}
+	
+	private String parameterString(List<Type> paramTypes) {
+		String paramStr = "(";
+		boolean firstTime = true;
+		for(Type t : paramTypes) {
+			if(!firstTime) {
+				paramStr += ",";
+			}
+			firstTime=false;
+			paramStr += t;
+		}
+		return paramStr + ")";
+	}
+	
+	protected List<Type.Fun> lookupMethod(ModuleID mid, String name)
+			throws ResolveError {
+		
+		Module module = loader.loadModule(mid);
+		ArrayList<Type.Fun> rs = new ArrayList<Type.Fun>();
+		for (Module.Method m : module.method(name)) {
+			rs.add(m.type());
+		}
+		return rs;		
+	}
+	
+	protected <T extends Type> T checkType(Type t, Class<T> clazz,
+			SyntacticElement elem) {		
+		if (clazz.isInstance(t)) {
+			return (T) t;
+		} else {
+			syntaxError("expected type " + clazz.getName() + ", found "
+					+ t, filename, elem);
+			return null;
+		}
+	}
+	
+	// Check t1 :> t2
+	protected void checkIsSubtype(Type t1, Type t2, SyntacticElement elem) {		
+		if (!Type.isCoerciveSubtype(t1, t2)) {
+			syntaxError("expected type " + t1 + ", found " + t2, filename, elem);
+		}		
+	}
+
+	public Env join(Env env1, Env env2) {
+		if (env2 == null) {
+			return env1;
+		} else if (env1 == null) {
+			return env2;
+		}
+		Env env = new Env();
+		for (int i = 0; i != Math.min(env1.size(), env2.size()); ++i) {
+			env.add(Type.leastUpperBound(env1.get(i), env2.get(i)));
+		}
+
+		return env;
+	}
+	
+	public static class Env extends ArrayList<Type> {
+		public Env() {
+		}
+		public Env(Collection<Type> v) {
+			super(v);
+		}
+		public void push(Type t) {
+			add(t);
+		}
+		public Type top() {
+			return get(size()-1);
+		}
+		public Type pop() {
+			return remove(size()-1);			
+		}
+		public Env clone() {
+			return new Env(this);
+		}
+	}
+}
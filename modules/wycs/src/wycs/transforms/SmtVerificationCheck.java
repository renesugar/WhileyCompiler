--- conflicted
+++ resolved
@@ -642,7 +642,6 @@
 
         // Recursion potential here! Skip if we've already generated the declaration and assertion
 
-<<<<<<< HEAD
         // A function can be uniquely identified by it's identifier and generic binding
         if (!functions.contains(new Pair<>(id, generics))) {
             functions.add(new Pair<>(id, generics));
@@ -650,16 +649,6 @@
             // Generate the uninterpreted function declaration
 
             List<String> parameters = new ArrayList<>();
-=======
-        // A function can be uniquely identified by it's name and generic binding
-        if (!functions.contains(new Pair(function.name(), generics))) {
-            functions.add(new Pair(function.name(), generics));
-
-            // Generate the uninterpreted function declaration
-
-            String name = code.nid.name();
-            List<String> parameters = new ArrayList();
->>>>>>> 42fbb602
             parameters.add(translate(type.from()));
             String returnSort = translate(type.to());
 
@@ -855,11 +844,7 @@
         if (!(code instanceof Code.Quantifier)) {
             // Guess not, let's negate it and check for UNSAT anyway as UNSAT is easier for a solver
             // to determine (and lets our length function work properly)
-<<<<<<< HEAD
             return new Pair<>("(not " + translate(code) + ")", Response.UNSAT);
-=======
-            return new Pair("(not " + translate(code) + ")", Result.UNSAT);
->>>>>>> 42fbb602
         }
 
         Code.Quantifier quantifier = (Code.Quantifier) code;
@@ -880,11 +865,7 @@
         // declare-sort x
         // assert a and b and c
         if (code.opcode == Code.Op.EXISTS) {
-<<<<<<< HEAD
             return new Pair<>(translate(operand), Response.SAT);
-=======
-            return new Pair(translate(operand), Result.SAT);
->>>>>>> 42fbb602
         }
 
         // Opcode must be a FORALL
@@ -905,11 +886,7 @@
         // If it doesn't happen to be an OR, then we can still translate it treating it as if it
         // were an or of a single term
         if (operand.opcode != Code.Op.OR) {
-<<<<<<< HEAD
             return new Pair<>("(not " + translate(operand) + ")", Response.UNSAT);
-=======
-            return new Pair("(not " + translate(operand) + ")", Result.UNSAT);
->>>>>>> 42fbb602
         }
 
         // Looks like the FORALL is over an OR (or implication), got to add the negated premises
@@ -923,11 +900,7 @@
         String expr = translate(operand.operands[operand.operands.length - 1]);
         expr = "(not " + expr + ")";
 
-<<<<<<< HEAD
         return new Pair<>(expr, Response.UNSAT);
-=======
-        return new Pair(expr, Result.UNSAT);
->>>>>>> 42fbb602
     }
 
     private String translateSet(Code.Nary code) {
@@ -1064,12 +1037,6 @@
     private File write() throws IOException {
         // Prepare the output destination
         File out = File.createTempFile("wycs_" + wycsFile.id() + "_", ".smt2");
-<<<<<<< HEAD
-=======
-        if (!out.exists()) {
-            throw new IOException("unable to create temp file: " + smt2File);
-        }
->>>>>>> 42fbb602
         if (!DEBUG) {
             out.deleteOnExit();
         }

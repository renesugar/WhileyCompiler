// Copyright (c) 2014, Henry J. Wylde (hjwylde@gmail.com)
// All rights reserved.
//
// Redistribution and use in source and binary forms, with or without
// modification, are permitted provided that the following conditions are met:
//    * Redistributions of source code must retain the above copyright
//      notice, this list of conditions and the following disclaimer.
//    * Redistributions in binary form must reproduce the above copyright
//      notice, this list of conditions and the following disclaimer in the
//      documentation and/or other materials provided with the distribution.
//    * Neither the name of the <organization> nor the
//      names of its contributors may be used to endorse or promote products
//      derived from this software without specific prior written permission.
//
// THIS SOFTWARE IS PROVIDED BY THE COPYRIGHT HOLDERS AND CONTRIBUTORS "AS IS" AND
// ANY EXPRESS OR IMPLIED WARRANTIES, INCLUDING, BUT NOT LIMITED TO, THE IMPLIED
// WARRANTIES OF MERCHANTABILITY AND FITNESS FOR A PARTICULAR PURPOSE ARE
// DISCLAIMED. IN NO EVENT SHALL DAVID J. PEARCE BE LIABLE FOR ANY
// DIRECT, INDIRECT, INCIDENTAL, SPECIAL, EXEMPLARY, OR CONSEQUENTIAL DAMAGES
// (INCLUDING, BUT NOT LIMITED TO, PROCUREMENT OF SUBSTITUTE GOODS OR SERVICES;
// LOSS OF USE, DATA, OR PROFITS; OR BUSINESS INTERRUPTION) HOWEVER CAUSED AND
// ON ANY THEORY OF LIABILITY, WHETHER IN CONTRACT, STRICT LIABILITY, OR TORT
// (INCLUDING NEGLIGENCE OR OTHERWISE) ARISING IN ANY WAY OUT OF THE USE OF THIS
// SOFTWARE, EVEN IF ADVISED OF THE POSSIBILITY OF SUCH DAMAGE.

package wycs.transforms;

import static wycc.lang.SyntaxError.internalFailure;

import java.io.BufferedReader;
import java.io.File;
import java.io.FileOutputStream;
import java.io.IOException;
import java.io.InputStream;
import java.io.InputStreamReader;
import java.util.ArrayList;
import java.util.Arrays;
import java.util.Collections;
import java.util.HashMap;
import java.util.HashSet;
import java.util.List;
import java.util.Locale;
import java.util.Map;
import java.util.Set;
import java.util.Stack;
import java.util.Timer;
import java.util.TimerTask;
import java.util.concurrent.TimeUnit;

import wybs.lang.Builder;
import wycc.lang.Transform;
import wycc.util.Pair;
import wycs.builders.Wyal2WycsBuilder;
import wycs.core.Code;
import wycs.core.SemanticType;
import wycs.core.Value;
import wycs.core.WycsFile;
import wycs.solver.smt.Block;
import wycs.solver.smt.Logic;
import wycs.solver.smt.Option;
import wycs.solver.smt.Response;
import wycs.solver.smt.Smt2File;
import wycs.solver.smt.Sort;
import wycs.solver.smt.Stmt;

/**
 * A SMT verification checker. This class will first re-write the {@link wycs.core.WycsFile} into a
 * {@link wycs.solver.smt.Smt2File}. Then it will attempt to run an external SMT solver on it to
 * prove its correctness. If it cannot be proved correct, then an error is thrown.
 *
 * @author Henry J. Wylde
 */
public final class SmtVerificationCheck implements Transform<WycsFile> {
<<<<<<< HEAD
=======

    // TODO: Temporary SMT variable
    public static final boolean SMT = false;
>>>>>>> d8ec76aa
    // TODO: Temporary debug variable
    private static final boolean DEBUG = true;

    private static final long SMT2_TIMEOUT = 10;
    private static final TimeUnit TIMEOUT_UNIT = TimeUnit.SECONDS;

    private static final String VAR_PREFIX = "r";
    private static final String GEN_VAR_PREFIX = "g";

    private final Wyal2WycsBuilder builder;

    /**
     * Determines whether this transform is enabled or not.
     */
    private boolean enabled = getEnable();
    /**
     * Determines whether debugging is enabled or not.
     */
    private boolean debug = getDebug();
    /**
     * The external SMT solver to use for verification.
     */
    private String solver = getSolver();

    /**
     * The WycsFile we are currently applying this check to.
     */
    private WycsFile wycsFile;

    /**
     * The SMT2 file we are generating during the verification check process.
     */
    private Smt2File smt2File;
    /**
     * The current assertion block we are building.
     */
    private Block block;
    /**
     * The current extra conditions we are building. When we go into an assertion, this stack has a
     * new list pushed onto it. If any of the expressions used inside the quantifier require an
     * extra condition to be generated (e.g., for constant generation), then they may add a
     * condition into the current list and the surrounding assertion will add it in as a condition
     * before it generates itself.
     */
    private Stack<List<String>> conditions;
    /**
     * A list of assertions in the order they are written. Allows us to still use the error messages
     * by matching them to their corresponding "check-sat" statement when we verify the SMT file.
     * Each assertion is paired to an expected result, one of either {@value
     * wycs.solver.smt.Response#SAT} or {@value wycs.solver.smt.Response#UNSAT}. When verifying the
     * file, if the assertion does not match the expected result then an error is thrown.
     */
    private List<Pair<WycsFile.Assert, String>> assertions;
    /**
     * A unique generator for variable / constant names.
     */
    private int gen = 0;
    /**
     * A list of uninterpreted functions that have already had their declaration and assertion
     * statements added into the current block. This list should be cleared each time a new block is
     * created. This list is used to help prevent a {@link java.lang.StackOverflowError} in the
     * event a function is recursive.
     */
    private Set<Pair<String, Map<String, SemanticType>>> functions;

    /**
     * Creates a new {@code SmtVerificationCheck} with the given project builder.
     *
     * @param builder the builder.
     */
    public SmtVerificationCheck(Builder builder) {
        this.builder = (Wyal2WycsBuilder) builder;
    }

    /**
     * {@inheritDoc}
     */
    @Override
    public void apply(WycsFile file) throws IOException {
        if (!enabled) {
            return;
        }

        // Reset the helper variables
        wycsFile = file;
        smt2File = new Smt2File();
        assertions = new ArrayList<Pair<WycsFile.Assert, String>>();
        conditions = new Stack();
        gen = 0;
        functions = new HashSet<Pair<String, Map<String, SemanticType>>>();

        // Write out the header
        writeHeader();

        // Translate the WycsFile
        for (WycsFile.Declaration declaration : file.declarations()) {
            translate(declaration);
        }

        // Write out the footer
        writeFooter();

        // Attempt to verify the generated SMT2 file
        verify(write());
    }

    /**
     * Gets the description of the debug option.
     *
     * @return the debug description.
     */
    public static String describeDebug() {
        return "Enable/disable debugging information";
    }

    /**
     * Gets the description of the enable option.
     *
     * @return the enable description.
     */
    public static String describeEnable() {
        return "Enable/disable verification";
    }

    /**
     * Gets the description of the solver option.
     *
     * @return the solver description.
     */
    public static String describeSolver() {
        return "Set the external SMT solver to use";
    }

    /**
     * Gets the default value of the debug option. The default is {@value false}.
     *
     * @return the debug default value.
     */
    public static boolean getDebug() {
        return false;
    }

    /**
     * Gets the default value of the enable option. The default is {@value true}.
     *
     * @return the enable default value.
     */
    public static boolean getEnable() {
        return false;
    }

    /**
     * Gets the default value of the solver option. The default is {@link
     * wycs.solver.smt.Solver#Z3}.
     *
     * @return the solver default value.
     */
    public static String getSolver() {
    	return System.getenv("WYCS_SOLVER");        
    }

    /**
     * Sets the value of the debug option.
     *
     * @param flag the new debug value.
     */
    public void setDebug(boolean flag) {
        this.debug = flag;
    }

    /**
     * Sets the value of the enable option.
     *
     * @param flag the new enable value.
     */
    public void setEnable(boolean flag) {
        this.enabled = flag;
    }

    /**
     * Sets the value of the solver option. The value should be one of the available enumeration
     * values from {@link wycs.solver.smt.Solver}.
     *
     * @param solver the new solver value.
     */
    public void setSolver(String solver) {
        this.solver = solver;
    }

    /**
     * Builds up a generic binding map that can be used to instantiate generics in function or macro
     * definitions.
     *
     * @param from the from array of variable types to get the names from.
     * @param to the to array of types.
     * @return the generic binding map.
     */
    private Map<String, SemanticType> buildGenericBinding(SemanticType[] from, SemanticType[] to) {
        Map<String, SemanticType> binding = new HashMap();
        for (int i = 0; i < to.length; i++) {
            SemanticType.Var var = (SemanticType.Var) from[i];

            binding.put(var.name(), to[i]);
        }

        return binding;
    }

    /**
     * Generates a unique name for a new variable.
     *
     * @return a new unique variable name.
     */
    private String generateVariable() {
        return GEN_VAR_PREFIX + gen++;
    }

    private Sort getSort(SemanticType type) {
        if (type instanceof SemanticType.And) {
            // TODO: Implement type instanceof SemanticType.And
        } else if (type instanceof SemanticType.Any) {
            return Sort.ANY;
        } else if (type instanceof SemanticType.Bool) {
            return Sort.BOOL;
        } else if (type instanceof SemanticType.Function) {
            // TODO: Implement type instanceof SemanticType.Function
        } else if (type instanceof SemanticType.Int) {
            return Sort.INT;
        } else if (type instanceof SemanticType.Not) {
            // TODO: Implement type instanceof SemanticType.Not
        } else if (type instanceof SemanticType.Or) {
            // TODO: Implement type instanceof SemanticType.Or
        } else if (type instanceof SemanticType.Real) {
            return Sort.REAL;
        } else if (type instanceof SemanticType.Set) {
            SemanticType.Set set = (SemanticType.Set) type;

            String inner;
            // An empty set has an inner type of Void, which we can't actually translate properly
            if (set.element() instanceof SemanticType.Void) {
                // If it's an empty set, treat it as a set of Ints, that way we can still generate
                // the set functions (i.e., empty(), length(set), etc.)
                inner = Sort.INT.toString();
            } else {
                inner = translate(set.element());
            }

            return new Sort.Set(inner);
        } else if (type instanceof SemanticType.Tuple) {
            SemanticType.Tuple tuple = (SemanticType.Tuple) type;

            List<String> inners = new ArrayList();
            for (int i = 0; i < tuple.size(); i++) {
                inners.add(translate(tuple.tupleElement(i)));
            }

            return new Sort.Tuple(inners);
        } else if (type instanceof SemanticType.Var) {
            // TODO: Implement type instanceof SemanticType.Var
        } else if (type instanceof SemanticType.Void) {
            // TODO: Implement type instanceof SemanticType.Void
        }

        // Can't use internalFailure as Value isn't a syntactic element
        throw new InternalError("getSort(SemanticType) not fully implemented: " + type.getClass());
    }

    /**
     * Reads in an input stream and converts it to a {@link java.lang.String}. Uses the {@link
     * java.nio.charset.StandardCharsets#UTF_8} character set by default.
     *
     * @param in the input stream to read fully.
     * @return the string.
     * @throws IOException if the stream could not be read.
     */
    private static String readInputStream(InputStream in) throws IOException {
        BufferedReader reader = new BufferedReader(new InputStreamReader(in, "UTF-8"));
        try {
            StringBuilder sb = new StringBuilder();

            String line;
            while ((line = reader.readLine()) != null) {
                sb.append(line);
                sb.append("\n");
            }

            return sb.toString();
        } finally {
            try {
                reader.close();
            } catch (IOException e) {
                // Ignore
            }
        }
    }

    /**
     * Simplifies the given load code. This method first recursively simplifies the operand of the
     * load before attempting to simplify the load itself. The load may only be simplified if it has
     * an opcode of {@link Code.Op#TUPLE}, wherein the simplification is performed by looking up the
     * correct element based on the load's index field. The result of this is a complete
     * simplification of loads over known tuples.
     *
     * @param code the tuple load code to simplify.
     * @return the (if possible) simplified code.
     */
    private Code simplify(Code.Load code) {
        // Recurse into the operand first
        Code operand = simplify(code.operands[0]);

        // Simplify known tuples
        if (operand.opcode == Code.Op.TUPLE) {
            operand = operand.operands[code.index];
        }
        // We can't simplify Code.Op.CONST because that returns a Value, which doesn't subtype Code

        return simplify(operand);
    }

    /**
     * Attempts to simplify the given code. Currently the simplification will only work if the code
     * is a {@link wycs.core.Code.Load}.
     *
     * @param code the code to simplify.
     * @return the (if possible) simplified code.
     */
    private Code simplify(Code code) {
        if (code instanceof Code.Load) {
            return simplify((Code.Load) code);
        }

        return code;
    }

    private void translate(WycsFile.Declaration declaration) {
        if (declaration instanceof WycsFile.Assert) {
            translate((WycsFile.Assert) declaration);
        } else if (declaration instanceof WycsFile.Function) {
            translate((WycsFile.Function) declaration);
        } else if (declaration instanceof WycsFile.Macro) {
            translate((WycsFile.Macro) declaration);
        } else {
            internalFailure("translate(WycsFile.Declaration) not fully implemented: " + declaration
                    .getClass(), wycsFile.filename(), declaration);
        }
    }

    private void translate(WycsFile.Assert declaration) {
        // Use a new block for each assertion to remove redundant declarations after each
        // "(check-sat)"
        // Should help to prevent exponential bloating
        // Each block automatically outputs a "(push 1)" and "(pop 1)" statement when being written
        // out
        block = new Block();

        // Clear the list of defined functions
        functions.clear();

        // Push an extra conditions list onto the stack
        conditions.add(new ArrayList<String>());

        // Reset the variable name counter
        gen = 0;

        // Returns a pair, (expr, result)
        Pair<String, String> pair = translateAssertCode(declaration.condition);

        // Add the declaration and expected result to assertions, this will be used when we verify
        // the translated file
        assertions.add(new Pair(declaration, pair.second()));

        // Add the extra conditions and then the code
        // The extra conditions here aren't surrounded by a quantifier, so we must add them each as
        // assertions
        List<String> extras = conditions.pop();
        for (String extra : extras) {
            block.append(new Stmt.Assert(extra));
        }

        block.append(new Stmt.Assert(pair.first()));
        block.append(new Stmt.CheckSat());

        smt2File.append(block);

        // Sanity assignment to ensure code isn't called without a block!
        block = null;
    }

    private String translate(Code<?> code) {
        switch (code.opcode) {
            case VAR:
                return translate((Code.Variable) code);
            case CONST:
                return translate((Code.Constant) code);
            case EXISTS:
            case FORALL:
                return translate((Code.Quantifier) code);
            case FUNCALL:
                return translate((Code.FunCall) code);
            case LOAD:
                return translate((Code.Load) code);
            case LENGTH:
            case NEG:
            case NOT:
            case NULL:
                return translate((Code.Unary) code);
            case ADD:
            case SUB:
            case MUL:
            case DIV:
            case REM:
            case EQ:
            case NEQ:
            case LT:
            case LTEQ:
            case IN:
            case SUBSET:
            case SUBSETEQ:
                return translate((Code.Binary) code);
            case AND:
            case OR:
            case TUPLE:
            case SET:
                return translate((Code.Nary) code);
            default:
                internalFailure("translate(Code<?>) not fully implemented: " + code.opcode,
                        wycsFile.filename(), code);
        }

        throw new InternalError("DEADCODE");
    }

    private String translate(Code.Unary code) {
        String target = translate(code.operands[0]);
        String op = null;

        switch (code.opcode) {
            case LENGTH:
                op = "length";
                break;
            case NEG:
                op = "-";
                break;
            case NOT:
                op = "not";
                break;
            case NULL:
                // TODO: Implement code.opcode == NULL
            default:
                internalFailure("translate(Code.Unary) not fully implemented: " + code.opcode,
                        wycsFile.filename(), code);
        }

        return "(" + op + " " + target + ")";
    }

    private String translate(Code.Nary code) {
        String op = null;

        switch (code.opcode) {
            case AND:
                op = "and";
                break;
            case OR:
                op = "or";
                break;
            case TUPLE:
                return translateTuple(code);
            case SET:
                return translateSet(code);
            default:
                internalFailure("translate(Code.Nary) not fully implemented: " + code.opcode,
                        wycsFile.filename(), code);
        }

        StringBuilder sb = new StringBuilder();
        sb.append("(");
        sb.append(op);
        sb.append(" ");
        for (int i = 0; i < code.operands.length; i++) {
            sb.append(translate(code.operands[i]));

            if (i < code.operands.length - 1) {
                sb.append(" ");
            }
        }
        sb.append(")");

        return sb.toString();
    }

    private String translate(Code.Binary code) {
        String lhs = translate(code.operands[0]);
        String rhs = translate(code.operands[1]);
        String op = null;

        switch (code.opcode) {
            case ADD:
                op = "+";
                break;
            case SUB:
                op = "-";
                break;
            case MUL:
                op = "*";
                break;
            case DIV:
                op = "div";
                break;
            case REM:
                op = "rem";
                break;
            case EQ:
                op = "=";
                break;
            case NEQ:
                op = "distinct";
                break;
            case LT:
                op = "<";
                break;
            case LTEQ:
                op = "<=";
                break;
            case IN:
                op = Sort.Set.FUN_CONTAINS_NAME;

                // Swap round the lhs and rhs
                String tmp = rhs;
                rhs = lhs;
                lhs = tmp;
                break;
            case SUBSET:
                op = Sort.Set.FUN_SUBSET_NAME;
                break;
            case SUBSETEQ:
                op = Sort.Set.FUN_SUBSETEQ_NAME;
                break;
            default:
                internalFailure("translate(Code.Binary) not fully implemented: " + code.opcode,
                        wycsFile.filename(), code);
        }

        return "(" + op + " " + lhs + " " + rhs + ")";
    }

    private String translate(Code.Quantifier code) {
        StringBuilder sb = new StringBuilder();
        sb.append("(");

        switch (code.opcode) {
            case EXISTS:
                sb.append("exists");
                break;
            case FORALL:
                sb.append("forall");
                break;
            default:
                internalFailure("translate(Code.Quantifier) not fully implemented: " + code.opcode,
                        wycsFile.filename(), code);
        }

        // Add the parameter declarations
        sb.append(" (");
        for (int i = 0; i < code.types.length; i++) {
            Pair<SemanticType, Integer> pair = code.types[i];

            sb.append("(");
            sb.append(VAR_PREFIX);
            sb.append(pair.second());
            sb.append(" ");
            sb.append(translate(pair.first()));
            sb.append(")");

            if (i < code.types.length - 1) {
                sb.append(" ");
            }
        }
        sb.append(") ");

        // An EXISTS can't use the conditions push feature, only a FORALL can, so let's bypass it
        // If we let an EXISTS add in the extra conditions that are added as an implication, it
        // would always return true as it could just turn the conditions false and the whole
        // quantifier expression would then be true
        if (code.opcode == Code.Op.EXISTS) {
            return sb.append(translate(code.operands[0])).append(")").toString();
        }

        // Push an extra conditions list onto the stack
        conditions.push(new ArrayList<String>());

        // Translate the code
        String expr = translate(code.operands[0]);

        // Add the extra conditions and then the code
        // The extra conditions are added in an implication way, i.e., if a and b are extra
        // conditions and c is the original expression, we add (a and b implies c), or
        // (or (not a) (not b) c)

        List<String> extras = conditions.pop();
        if (extras.isEmpty()) {
            return sb.append(expr).append(")").toString();
        }

        sb.append("(or ");
        for (String extra : extras) {
            sb.append("(not ");
            sb.append(extra);
            sb.append(") ");
        }

        sb.append(expr);

        sb.append("))");

        return sb.toString();
    }

    private String translate(Code.FunCall code) {
        // Working with uninterpreted functions now
        // We want to make an uninterpreted function declaration and an assertion over the function
        // i.e. abs(int x) => int y: x >= 0 ==> y > 0
        // Has the declaration: abs(int) => int
        // and the assertion: forall (r1 int) . r1 >= 0 ==> abs(r1) > 0
        // (note: functions have the return value numbered as 0, so the parameters start from 1)

        WycsFile module = null;
        try {
            module = builder.getModule(code.nid.module());
        } catch (Exception e) {
            internalFailure(e.getMessage(), wycsFile.filename(), code, e);
        }

        if (module == null) {
            throw new InternalError("module '" + code.nid.module() + "' not found");
        }

        WycsFile.Declaration decl = module.declaration(code.nid.name());

        if (decl == null) {
            throw new InternalError(
                    "function call to a non-declared function (name=" + code.nid.name() + ")");
        }
        if (!(decl instanceof WycsFile.Function)) {
            internalFailure("function call to a non-function declaration", wycsFile.filename(),
                    decl);
        }

        String id = code.nid.module() + "_" + code.nid.name();

        // Get the function declaration and instantiate its generic types
        WycsFile.Function function = (WycsFile.Function) decl;
        Map<String, SemanticType> generics = buildGenericBinding(function.type.generics(),
                code.type.generics());
        SemanticType.Function type = (SemanticType.Function) function.type.substitute(generics);

        // Recursion potential here! Skip if we've already generated the declaration and assertion

        // A function can be uniquely identified by it's identifier and generic binding
        if (!functions.contains(new Pair<String, Map<String, SemanticType>>(id, generics))) {
            functions.add(new Pair<String, Map<String, SemanticType>>(id, generics));

            // Generate the uninterpreted function declaration

            List<String> parameters = new ArrayList<String>();
            parameters.add(translate(type.from()));
            String returnSort = translate(type.to());

            block.append(new Stmt.DeclareFun(id, parameters, returnSort));

            // Generate the uninterpreted function assertion
            if (function.constraint != null) {
                // Create a binding that replaces the named return variable with the function call
                Map<Integer, Code> binding = new HashMap();
                binding.put(0, Code.FunCall(type, Code.Variable(type.from(), 1), code.nid));

                // Substitute and instantiate to get the new operand for the assertion
                Code operand = function.constraint.substitute(binding).instantiate(generics);
                Pair<SemanticType, Integer>[] types = new Pair[] {new Pair(type.from(), 1)};
                // TODO: What type should a quantifier have?
                Code assertion = Code.Quantifier(SemanticType.Bool, Code.Op.FORALL, operand, types);

                block.append(new Stmt.Assert(translate(assertion)));
            }
        }

        return "(" + id + " " + translate(code.operands[0]) + ")";
    }

    private String translate(Code.Load code) {
        Code operand = simplify(code.operands[0]);

        // Check to see if we can simplify this expression
        if (operand.opcode == Code.Op.CONST) {
            Value.Tuple tuple = (Value.Tuple) ((Code.Constant) operand).value;

            return translate(tuple.values.get(code.index));
        } else if (operand.opcode == Code.Op.TUPLE) {
            return translate(operand.operands[code.index]);
        }

        // Guess not, let's just return the translated load

        return "(" + Sort.Tuple.generateGetFunctionName(code.index) + " " + translate(
                code.operands[0]) + ")";
    }

    private String translate(Code.Constant code) {
        return translate(code.value);
    }

    private String translate(Code.Variable code) {
        return VAR_PREFIX + code.index;
    }

    private void translate(WycsFile.Function declaration) {
        // Ignore, functions can be generic, so we must generate the code for them at the time of
        // the function call
    }

    private void translate(WycsFile.Macro declaration) {
        // Ignore, macro expansion should have handled this
    }

    private String translate(Value value) {
        if (value instanceof Value.Bool) {
            return ((Value.Bool) value).value ? "true" : "false";
        } else if (value instanceof Value.Decimal) {
            return ((Value.Decimal) value).value.toString();
        } else if (value instanceof Value.Integer) {
            return ((Value.Integer) value).value.toString();
        } else if (value instanceof Value.Set) {
            return translate((Value.Set) value);
        } else if (value instanceof Value.Tuple) {
            return translate((Value.Tuple) value);
        }

        // Can't use internalFailure as Value isn't a syntactic element
        throw new InternalError("translate(Value) not fully implemented: " + value.getClass());
    }

    private String translate(Value.Set value) {
        // Trigger the addition of the set functions
        translate(value.type());

        Sort.Set sort = (Sort.Set) getSort(value.type());

        // Create the in-lined constant expression
        String expr = sort.getEmptyNameAsQualified();
        for (Value inner : value.values) {
            expr = "(" + Sort.Set.FUN_ADD_NAME + " " + expr + " " + translate(inner) + ")";
        }

        return expr;
    }

    private String translate(Value.Tuple value) {
        // Trigger the addition of the tuple functions
        translate(value.type());

        String var = generateVariable();

        // Add the constant declaration
        block.append(new Stmt.DeclareFun(var, Collections.EMPTY_LIST, translate(value.type())));

        // Create the extra conditions to assert the value of the tuple
        for (int i = 0; i < value.values.size(); i++) {
            String extra = "(= (" + Sort.Tuple.generateGetFunctionName(i) + " " + var + ") "
                    + translate(value.values.get(i)) + ")";

            conditions.peek().add(extra);
        }

        return var;
    }

    private String translate(SemanticType type) {
        Sort sort = getSort(type);

<<<<<<< HEAD
            String inner;
            // An empty set has an inner type of Void, which we can't actually translate properly
            if (set.element() instanceof SemanticType.Void) {
                // If it's an empty set, treat it as a set of Ints, that way we can still generate
                // the set functions (i.e., empty(), length(set), etc.)
                inner = Sort.INT;
            } else {
                inner = translate(set.element());
            }

            Sort.Set sort = new Sort.Set(inner);

            // Generate some initialisation statements for the sort and relevant functions
            block.append(sort.generateInitialisers());

            return sort.toString();
        } else if (type instanceof SemanticType.Tuple) {
            SemanticType.Tuple tuple = (SemanticType.Tuple) type;

            List<String> inners = new ArrayList();
            for (int i = 0; i < tuple.size(); i++) {
                inners.add(translate(tuple.tupleElement(i)));
            }

            Sort.Tuple sort = new Sort.Tuple(inners);

            // Generate some initialisation statements for the sort and relevant functions
            block.append(sort.generateInitialisers());
=======
        // Generate some initialisation statements for the sort and relevant functions
        block.append(sort.generateInitialisers(solver));
>>>>>>> d8ec76aa

        return sort.toString();
    }

    /**
     * Translates the given code, knowing that it will be used in a {@link
     * wycs.solver.smt.Stmt.Assert}. This method will attempt to optimise the translation if the
     * code is a quantifier.
     * <p/>
     * An EXISTS optimisation is performed by skolemization and simply asserting the condition with
     * this new generated variable.
     * <p/>
     * A FORALL optimisation is performed by splitting up the operand and adding the premises and
     * negated goal as assertions. If this optimisation is performed correctly, the verifier should
     * check for an {@value wycs.solver.smt.Response#UNSAT} instead of a {@value
     * wycs.solver.smt.Response#SAT}. This expectation is sent back to the caller in the return
     * value.
     * <p/>
     * Returns a pair of strings. The first element is the final expression to add as an assertion,
     * the second element is the expected result, one of {@value wycs.solver.smt.Response#SAT} or
     * {@value wycs.solver.smt.Response#UNSAT}.
     *
     * @param code the assertion code to translate.
     * @return the expression and expected result as a pair.
     */
    private Pair<String, String> translateAssertCode(Code<?> code) {
        // Can we do the optimisation?
        if (!(code instanceof Code.Quantifier)) {
            // Guess not, let's negate it and check for UNSAT anyway as UNSAT is easier for a solver
            // to determine (and lets our length function work properly)
            return new Pair<String, String>("(not " + translate(code) + ")", Response.UNSAT);
        }

        Code.Quantifier quantifier = (Code.Quantifier) code;
        Code<?> operand = code.operands[0];

        // Let's introduce some constants for the quantifier variables

        for (int i = 0; i < quantifier.types.length; i++) {
            Pair<SemanticType, Integer> pair = quantifier.types[i];

            block.append(new Stmt.DeclareFun(VAR_PREFIX + pair.second(), Collections.EMPTY_LIST,
                    translate(pair.first())));
        }

        // Check if the opcode is an EXISTS, if it is, then we translate it as follows:
        // exists x : a and b and c
        // Translates to:
        // declare-sort x
        // assert a and b and c
        if (code.opcode == Code.Op.EXISTS) {
            // Potential limitation here, if we're checking for SAT, then our length function may
            // not work properly. Ideally, we'd check for UNSAT but I don't know how to do that in
            // an EXISTS. Overall, for a Whiley file it shouldn't matter as they're all translated
            // to a FORALL, but the limitation still exists for other potential uses of WyAL and
            // WyCS
            return new Pair<String, String>(translate(operand), Response.SAT);
        }

        // Opcode must be a FORALL

        // We treat the operand as if it is an OR, as that is how an implication is translated
        // (i.e., a and b => c === !a or !b or c)

        // We translate it as follows:
        // forall x : !a or !b or c
        // Translates to:
        // declare-sort x
        // assert a
        // assert b
        // assert !c

        // If it's unsatisfiable then we know it's true

        // If it doesn't happen to be an OR, then we can still translate it treating it as if it
        // were an or of a single term
        if (operand.opcode != Code.Op.OR) {
            return new Pair<String, String>("(not " + translate(operand) + ")", Response.UNSAT);
        }

        // Looks like the FORALL is over an OR (or implication), got to add the negated premises

        for (int i = 0; i < operand.operands.length - 1; i++) {
            // The implication will have already negated the arguments, we need to change them back
            block.append(new Stmt.Assert("(not " + translate(operand.operands[i]) + ")"));
        }

        // Translate the final expression and negate it
        String expr = translate(operand.operands[operand.operands.length - 1]);
        expr = "(not " + expr + ")";

        return new Pair<String, String>(expr, Response.UNSAT);
    }

    private String translateSet(Code.Nary code) {
        // Trigger the addition of the set functions
        translate(code.returnType());

        Sort.Set sort = (Sort.Set) getSort(code.returnType());

        // Create the in-lined constant expression
        String expr = sort.getEmptyNameAsQualified();
        for (Code inner : code.operands) {
            expr = "(" + Sort.Set.FUN_ADD_NAME + " " + expr + " " + translate(inner) + ")";
        }

        return expr;
    }

    private String translateTuple(Code.Nary code) {
        // Trigger the addition of the tuple functions
        translate(code.returnType());

        String var = generateVariable();

        // Add the constant declaration
        block.append(new Stmt.DeclareFun(var, Collections.EMPTY_LIST, translate(
                code.returnType())));

        // Create the extra conditions to assert the value of the tuple
        for (int i = 0; i < code.operands.length; i++) {
            String extra = "(= (" + Sort.Tuple.generateGetFunctionName(i) + " " + var + ") "
                    + translate(code.operands[i]) + ")";

            conditions.peek().add(extra);
        }

        return var;
    }

    /**
     * Runs a solver on the given file and checks that all of the assertions passed. If any
     * assertion failed, then an appropriate error is thrown.
     *
     * @param file the file to verify.
     * @throws IOException if the file could not be read.
     */
    private void verify(File file) throws IOException {
        // Create the process to call the solver
        List<String> args = new ArrayList();
        args.add(getSolver());
        // Add the solvers custom arguments        
        args.add(file.getAbsolutePath());
        ProcessBuilder pb = new ProcessBuilder(args);
        final Process process = pb.start();

        List<String> output = null;
        Timer timer = new Timer();
        try {
            // TODO: Fix this up and don't use a timer, two exceptions are being thrown with this implementation
            timer.schedule(new TimerTask() {
                @Override
                public void run() {
                    process.destroy();
                    throw new SolverFailure(
                            "solver timed out after " + SMT2_TIMEOUT + " " + TIMEOUT_UNIT
                                    .toString());
                }
            }, TimeUnit.MILLISECONDS.convert(SMT2_TIMEOUT, TIMEOUT_UNIT));

            process.waitFor();
            timer.cancel();

            if (process.exitValue() != 0) {
                throw new SolverFailure(
                        "verification exited with non-zero value: " + readInputStream(
                                process.getInputStream()));
            }

            // Read all of the standard output from the process
            output = Arrays.asList(readInputStream(process.getInputStream()).split("\n"));
        } catch (InterruptedException e) {
            throw new RuntimeException(e);
        } finally {
            // Make sure the process is finished
            process.destroy();
        }

        if (output == null) {
            throw new RuntimeException("verification did not complete");
        }

        // A counter for what assertion we're up to
        // Each "(check-sat)" command in the file corresponds to an assertion in the #assertions
        // field
        int index = 0;
        for (String line : output) {
            if (line.isEmpty()) {
                continue;
            }

            // Get the current assertion and expected result
            Pair<WycsFile.Assert, String> pair = assertions.get(index);
            WycsFile.Assert assertion = pair.first();
            String expectedResult = pair.second();

            if (line.equals(expectedResult)) {
                // Assertion was valid, move to the next assertion
                index++;
            } else if (line.equals(Response.UNKNOWN)) {
                throw new SolverFailure("solver returned unknown");
            } else if (line.equals(Response.SAT) || line.equals(Response.UNSAT)) {
                // Assertion was invalid, create an appropriate error
                if (assertion.message == null) {
                    throw new AssertionFailure(assertion);
                } else {
                    throw new AssertionFailure(assertion.message, assertion);
                }
            } else if (line.equals(Response.UNSUPPORTED)) {
                // A set-option was unsupported, skip this line
            } else if (line.startsWith("(error")) {
                // Internal error occurred that shouldn't have, unwrap the error message
                String error = line.substring(7, line.length() - 1);
                throw new SolverFailure(error);
            } else {
                throw new RuntimeException(line);
            }
        }
    }

    /**
     * Writes out the {@link #smt2File} to a temporary file and returns it. This method also adds a
     * trap onto the file to ensure it is deleted upon application exit.
     *
     * @return the written temporary file.
     * @throws IOException if the file could not be written.
     */
    private File write() throws IOException {
        // Prepare the output destination
    	// FIXME: the following is a bit of a hack and needs to be fixed!
        File out = new File(wycsFile.filename().replace(".whiley",".smt2").replace(".wyal",".smt2"));
        if (!DEBUG) {
            out.deleteOnExit();
        }

        FileOutputStream fos = null;
        try {
            // Create the stream and write out the contents to it
            fos = new FileOutputStream(out);
            fos.write(smt2File.toString().getBytes("UTF-8"));
            fos.flush();
        } finally {
            if (fos != null) {
                try {
                    fos.close();
                } catch (IOException e) {
                    // Ignore
                }
            }
        }

        return out;
    }

    /**
     * Writes out the footer to the {@link #smt2File}.
     */
    private void writeFooter() {
        smt2File.append(new Stmt.Exit());
    }

    /**
     * Writes out the header to the {@link #smt2File}. The header includes options to set and the
     * logic to use.
     */
    private void writeHeader() {
        // Don't print "success" for each command
        smt2File.append(new Stmt.SetOption(Option.PRINT_SUCCESS, " false "));

        // Append the logic
        smt2File.append(new Stmt.SetLogic(Logic.AUFNIRA));
    }

    /**
     * Represents a failure that occurred in an assertion, i.e., an assertion was found to be either
     * {@value wycs.solver.smt.Response#UNSAT} or {@value wycs.solver.smt.Response#UNKNOWN}.
     * Appropriate information is provided to give a detailed error message to the user about the
     * particular assertion that failed.
     *
     * @author Henry J. Wylde
     */
    public static class AssertionFailure extends RuntimeException {

        private WycsFile.Assert assertion;

        /**
         * Creates a new {@code AssertionFailure} with the given error message and assertion.
         *
         * @param message the error message.
         * @param assertion the failed assertion.
         */
        public AssertionFailure(String message, WycsFile.Assert assertion) {
            super(message);

            if (assertion == null) {
                throw new NullPointerException("assertion cannot be null");
            }

            this.assertion = assertion;
        }

        /**
         * Creates a new {@code AssertionFailure} with the given assertion.
         *
         * @param assertion the failed assertion.
         */
        public AssertionFailure(WycsFile.Assert assertion) {
            this("assertion failure", assertion);
        }

        /**
         * Gets the assertion that caused this failure.
         *
         * @return the assertion.
         */
        public WycsFile.Assert getAssertion() {
            return assertion;
        }
    }

    /**
     * Represents a failure that occurred in the SMT solver. Failures in the SMT solver are {@link
     * java.lang.InternalError}s as they should never occur.
     *
     * @author Henry J. Wylde
     */
    public static class SolverFailure extends InternalError {

        /**
         * Creates a new {@code SolverFailure} with the given error message.
         *
         * @param message the error message.
         */
        public SolverFailure(String message) {
            super(message);
        }
    }
}<|MERGE_RESOLUTION|>--- conflicted
+++ resolved
@@ -71,12 +71,9 @@
  * @author Henry J. Wylde
  */
 public final class SmtVerificationCheck implements Transform<WycsFile> {
-<<<<<<< HEAD
-=======
-
-    // TODO: Temporary SMT variable
+	// TODO: Temporary SMT variable
     public static final boolean SMT = false;
->>>>>>> d8ec76aa
+
     // TODO: Temporary debug variable
     private static final boolean DEBUG = true;
 
@@ -856,39 +853,8 @@
     private String translate(SemanticType type) {
         Sort sort = getSort(type);
 
-<<<<<<< HEAD
-            String inner;
-            // An empty set has an inner type of Void, which we can't actually translate properly
-            if (set.element() instanceof SemanticType.Void) {
-                // If it's an empty set, treat it as a set of Ints, that way we can still generate
-                // the set functions (i.e., empty(), length(set), etc.)
-                inner = Sort.INT;
-            } else {
-                inner = translate(set.element());
-            }
-
-            Sort.Set sort = new Sort.Set(inner);
-
-            // Generate some initialisation statements for the sort and relevant functions
-            block.append(sort.generateInitialisers());
-
-            return sort.toString();
-        } else if (type instanceof SemanticType.Tuple) {
-            SemanticType.Tuple tuple = (SemanticType.Tuple) type;
-
-            List<String> inners = new ArrayList();
-            for (int i = 0; i < tuple.size(); i++) {
-                inners.add(translate(tuple.tupleElement(i)));
-            }
-
-            Sort.Tuple sort = new Sort.Tuple(inners);
-
-            // Generate some initialisation statements for the sort and relevant functions
-            block.append(sort.generateInitialisers());
-=======
         // Generate some initialisation statements for the sort and relevant functions
-        block.append(sort.generateInitialisers(solver));
->>>>>>> d8ec76aa
+        block.append(sort.generateInitialisers());
 
         return sort.toString();
     }
